import asyncio
import json
import pathlib
from typing import List, Dict, Any

import ert
import ert3

# Character used to separate record source "paths".
_SOURCE_SEPARATOR = "."


def _prepare_experiment(
    workspace_root: pathlib.Path,
    experiment_name: str,
    ensemble: ert3.config.EnsembleConfig,
    ensemble_size: int,
) -> None:
    if ert3.workspace.experiment_has_run(workspace_root, experiment_name):
        raise ValueError(f"Experiment {experiment_name} have been carried out.")

<<<<<<< HEAD
    step = stages_config.step_from_key(ensemble.forward_model.stage)
    if not step:
        raise ValueError(f"No step for key {ensemble.forward_model.stage}")

    parameters: Dict[str, List[str]] = {}
    for input_record in ensemble.input:
        record_name = input_record.record
        record_source = input_record.source.split(_SOURCE_SEPARATOR, maxsplit=1)
        record_mime = step.input[record_name].mime
        parameters[record_name] = _get_experiment_record_indices(
            workspace_root, record_source, record_mime, parameters_config
        )
=======
    parameters = [elem.record for elem in ensemble.input]
>>>>>>> a2ef3274
    responses = [elem.record for elem in ensemble.output]
    ert.storage.init_experiment(
        experiment_name=experiment_name,
        parameters=parameters,
        ensemble_size=ensemble_size,
        responses=responses,
    )


# pylint: disable=too-many-arguments
def _prepare_experiment_record(
    record_name: str,
    record_source: List[str],
    record_mime: str,
    ensemble_size: int,
    experiment_name: str,
    workspace_root: pathlib.Path,
    parameters_config: ert3.config.ParametersConfig,
    experiment_config: ert3.config.ExperimentConfig,
) -> Dict[int, Dict[str, ert.storage.StorageRecordTransmitter]]:
    assert len(record_source) == 2
    if record_source[0] == "storage":
        records_url = ert.storage.get_records_url(workspace_root)
        future = ert.storage.get_record_storage_transmitters(
            records_url=records_url,
            record_name=record_name,
            record_source=record_source[1],
            ensemble_size=ensemble_size,
        )
        return asyncio.get_event_loop().run_until_complete(future)

    elif record_source[0] == "resources":
        file_path = workspace_root / "resources" / record_source[1]
        collection = ert.data.load_collection_from_file(file_path, record_mime)
        future = ert.storage.transmit_record_collection(
            record_coll=collection,
            record_name=record_name,
            workspace=workspace_root,
            experiment_name=experiment_name,
        )
        transmitters = asyncio.get_event_loop().run_until_complete(future)
        return transmitters

    elif experiment_config.type != "sensitivity" and record_source[0] == "stochastic":
        collection = ert3.engine.sample_record(
            parameters_config,
            record_source[1],
            ensemble_size=ensemble_size,
        )
        future = ert.storage.transmit_record_collection(
            record_coll=collection,
            record_name=record_name,
            workspace=workspace_root,
            experiment_name=experiment_name,
        )
        transmitters = asyncio.get_event_loop().run_until_complete(future)
        return transmitters
    elif experiment_config.type == "sensitivity" and record_source[0] == "stochastic":
        return {}
    else:
<<<<<<< HEAD
        raise ValueError("Unknown record source location {}".format(record_source[0]))


def _prepare_evaluation(
    ensemble: ert3.config.EnsembleConfig,
    experiment_config: ert3.config.ExperimentConfig,
    parameters_config: ert3.config.ParametersConfig,
    stages_config: ert3.config.StagesConfig,
    workspace_root: pathlib.Path,
    experiment_name: str,
) -> None:
    # This reassures mypy that the ensemble size is defined
    assert ensemble.size is not None

    _prepare_experiment(
        workspace_root,
        experiment_name,
        ensemble,
        stages_config,
        ensemble.size,
        parameters_config,
    )

    step = stages_config.step_from_key(ensemble.forward_model.stage)
    if not step:
        raise ValueError(f"No step for key {ensemble.forward_model.stage}")

    for input_record in ensemble.input:
        record_name = input_record.record
        record_source = input_record.source.split(_SOURCE_SEPARATOR, maxsplit=1)
        record_mime = step.input[record_name].mime
        _prepare_experiment_record(
            record_name,
            record_source,
            record_mime,
            ensemble.size,
            experiment_name,
            workspace_root,
            parameters_config,
            experiment_config,
        )
=======
        raise ValueError(f"Unknown record source location {record_source[0]}")
>>>>>>> a2ef3274


def _load_sensitivity_parameters(
    ensemble: ert3.config.EnsembleConfig,
    parameters_config: ert3.config.ParametersConfig,
) -> Dict[str, ert3.stats.Distribution]:
    all_distributions = {
        param.name: param.as_distribution() for param in parameters_config
    }

    sensitivity_parameters = {}
    for input_record in ensemble.input:
        record_name = input_record.record
        record_source = input_record.source.split(_SOURCE_SEPARATOR)
        if record_source[0] == "stochastic":
            assert len(record_source) == 2
            group_name = record_source[1]
            sensitivity_parameters[record_name] = all_distributions[group_name]
    return sensitivity_parameters


def _prepare_storage_records(
    ensemble: ert3.config.EnsembleConfig,
    ensemble_size: int,
    experiment_config: ert3.config.ExperimentConfig,
    parameters_config: ert3.config.ParametersConfig,
    stages_config: ert3.config.StagesConfig,
    workspace_root: pathlib.Path,
    experiment_name: str,
) -> Dict[int, Dict[str, ert.data.RecordTransmitter]]:
    step = stages_config.step_from_key(ensemble.forward_model.stage)
    if not step:
        raise ValueError(f"No step for key {ensemble.forward_model.stage}")

    transmitter_map: Dict[int, Dict[str, ert.data.RecordTransmitter]] = {
        iens: {} for iens in range(ensemble_size)
    }
    for input_record in ensemble.input:
        record_name = input_record.record
        record_source = input_record.source.split(_SOURCE_SEPARATOR, maxsplit=1)
<<<<<<< HEAD
        record_mime = step.input[record_name].mime
        if record_source[0] != "stochastic":
            _prepare_experiment_record(
                record_name,
                record_source,
                record_mime,
                ensemble_size,
                experiment_name,
                workspace_root,
                parameters_config,
                experiment_config,
            )
=======
        record_mime = next(
            input_.mime for input_ in step.input if input_.record == record_name
        )
        transmitters = _prepare_experiment_record(
            record_name,
            record_source,
            record_mime,
            ensemble_size,
            experiment_name,
            workspace_root,
            parameters_config,
            experiment_config,
        )

        for iens, trans_map in transmitters.items():
            transmitter_map[iens].update(trans_map)
    return transmitter_map
>>>>>>> a2ef3274


def _prepare_sensitivity_records(
    ensemble: ert3.config.EnsembleConfig,
    sensitivity_records: List[Dict[str, ert.data.Record]],
    workspace_root: pathlib.Path,
    experiment_name: str,
) -> Dict[int, Dict[str, ert.data.RecordTransmitter]]:
    sensitivity_parameters: Dict[str, List[ert.data.Record]] = {
        param.record: []
        for param in ensemble.input
        if param.source.split(_SOURCE_SEPARATOR)[0] == "stochastic"
    }

    for realization in sensitivity_records:
        assert sensitivity_parameters.keys() == realization.keys()
        for record_name in realization:
            sensitivity_parameters[record_name].append(realization[record_name])

    transmitter_map: Dict[int, Dict[str, ert.data.RecordTransmitter]] = {
        iens: {} for iens in range(len(sensitivity_records))
    }
    for record_name in sensitivity_parameters:
        ensemble_record = ert.data.RecordCollection(
            records=sensitivity_parameters[record_name]
        )
        future = ert.storage.transmit_record_collection(
            record_coll=ensemble_record,
            record_name=record_name,
            workspace=workspace_root,
            experiment_name=experiment_name,
        )
        transmitters = asyncio.get_event_loop().run_until_complete(future)
        for iens, trans_map in transmitters.items():
            transmitter_map[iens].update(trans_map)
    return transmitter_map


def _prepare_sensitivity(
    ensemble: ert3.config.EnsembleConfig,
    experiment_config: ert3.config.ExperimentConfig,
    parameters_config: ert3.config.ParametersConfig,
) -> List[Dict[str, ert.data.Record]]:
    sensitivity_distributions = _load_sensitivity_parameters(
        ensemble, parameters_config
    )

    if experiment_config.algorithm == "one-at-a-time":
        sensitivity_input_records = ert3.algorithms.one_at_the_time(
            sensitivity_distributions, tail=experiment_config.tail
        )
    elif experiment_config.algorithm == "fast":
        sensitivity_input_records = ert3.algorithms.fast_sample(
            sensitivity_distributions,
            experiment_config.harmonics,
            experiment_config.sample_size,
        )
    else:
        raise ValueError(f"Unknown algorithm {experiment_config.algorithm}")
    return sensitivity_input_records


def _store_sensitivity_analysis(
    analysis: Dict[Any, Any],
    workspace_root: pathlib.Path,
    experiment_name: str,
    output_file: str,
) -> None:
    experiment_root = (
        pathlib.Path(workspace_root) / ert3.workspace.EXPERIMENTS_BASE / experiment_name
    )
    with open(experiment_root / output_file, "w", encoding="utf-8") as f:
        json.dump(analysis, f)


def _analyze_sensitivity(
    ensemble: ert3.config.EnsembleConfig,
    experiment_config: ert3.config.ExperimentConfig,
    parameters_config: ert3.config.ParametersConfig,
    workspace_root: pathlib.Path,
    experiment_name: str,
    model_output: Dict[int, Dict[str, ert.data.RecordTransmitter]],
) -> None:
    if experiment_config.algorithm == "one-at-a-time":
        # There is no post analysis step for the one-at-a-time algorithm
        pass
    elif experiment_config.algorithm == "fast":
        sensitivity_parameters = _load_sensitivity_parameters(
            ensemble, parameters_config
        )
        analysis = ert3.algorithms.fast_analyze(
            sensitivity_parameters, model_output, experiment_config.harmonics
        )
        _store_sensitivity_analysis(
            analysis, workspace_root, experiment_name, "fast_analysis.json"
        )
    else:
        raise ValueError(
            "Unable to determine analysis step "
            f"for algorithm {experiment_config.algorithm}"
        )


def _evaluate(
    parameters: Dict[int, Dict[str, ert.data.RecordTransmitter]],
    ensemble: ert3.config.EnsembleConfig,
    stages_config: ert3.config.StagesConfig,
    workspace_root: pathlib.Path,
    experiment_name: str,
) -> Dict[int, Dict[str, ert.data.RecordTransmitter]]:
    if ensemble.storage_type == "ert_storage":
        storage_path = ert.storage.get_records_url(workspace_root, experiment_name)
    else:
        evaluation_tmp_dir = (
            pathlib.Path(workspace_root)
            / ert3._WORKSPACE_DATA_ROOT
            / "tmp"
            / experiment_name
        )
        storage_path = str(evaluation_tmp_dir / ".my_storage")

    return ert3.evaluator.evaluate(storage_path, parameters, ensemble, stages_config)


# pylint: disable=too-many-arguments
def run(
    ensemble: ert3.config.EnsembleConfig,
    stages_config: ert3.config.StagesConfig,
    experiment_config: ert3.config.ExperimentConfig,
    parameters_config: ert3.config.ParametersConfig,
    workspace_root: pathlib.Path,
    experiment_name: str,
) -> None:
    # This reassures mypy that the ensemble size is defined
    assert ensemble.size is not None
    ensemble_size = ensemble.size

    _prepare_experiment(workspace_root, experiment_name, ensemble, ensemble_size)

    parameters = _prepare_storage_records(
        ensemble,
        ensemble_size,
        experiment_config,
        parameters_config,
        stages_config,
        workspace_root,
        experiment_name,
    )

    _evaluate(
        parameters,
        ensemble,
        stages_config,
        workspace_root,
        experiment_name,
    )


# pylint: disable=too-many-arguments
def run_sensitivity_analysis(
    ensemble: ert3.config.EnsembleConfig,
    stages_config: ert3.config.StagesConfig,
    experiment_config: ert3.config.ExperimentConfig,
    parameters_config: ert3.config.ParametersConfig,
    workspace_root: pathlib.Path,
    experiment_name: str,
) -> None:
    sensitivity_input_records = _prepare_sensitivity(
        ensemble,
        experiment_config,
        parameters_config,
    )
    ensemble_size = len(sensitivity_input_records)

    _prepare_experiment(workspace_root, experiment_name, ensemble, ensemble_size)

    parameters = _prepare_sensitivity_records(
        ensemble,
        sensitivity_input_records,
        workspace_root,
        experiment_name,
    )

    storage_transmitters = _prepare_storage_records(
        ensemble,
        ensemble_size,
        experiment_config,
        parameters_config,
        stages_config,
        workspace_root,
        experiment_name,
    )
    for iens, trans_map in storage_transmitters.items():
        parameters[iens].update(trans_map)

    output_transmitters = _evaluate(
        parameters,
        ensemble,
        stages_config,
        workspace_root,
        experiment_name,
    )
    _analyze_sensitivity(
        ensemble,
        experiment_config,
        parameters_config,
        workspace_root,
        experiment_name,
        output_transmitters,
    )


def get_ensemble_size(
    ensemble: ert3.config.EnsembleConfig,
    experiment_config: ert3.config.ExperimentConfig,
    parameters_config: ert3.config.ParametersConfig,
) -> int:
    if experiment_config.type == "sensitivity":
        return len(_prepare_sensitivity(ensemble, experiment_config, parameters_config))
    else:
        assert ensemble.size is not None
        return ensemble.size<|MERGE_RESOLUTION|>--- conflicted
+++ resolved
@@ -19,22 +19,8 @@
     if ert3.workspace.experiment_has_run(workspace_root, experiment_name):
         raise ValueError(f"Experiment {experiment_name} have been carried out.")
 
-<<<<<<< HEAD
-    step = stages_config.step_from_key(ensemble.forward_model.stage)
-    if not step:
-        raise ValueError(f"No step for key {ensemble.forward_model.stage}")
-
-    parameters: Dict[str, List[str]] = {}
-    for input_record in ensemble.input:
-        record_name = input_record.record
-        record_source = input_record.source.split(_SOURCE_SEPARATOR, maxsplit=1)
-        record_mime = step.input[record_name].mime
-        parameters[record_name] = _get_experiment_record_indices(
-            workspace_root, record_source, record_mime, parameters_config
-        )
-=======
+
     parameters = [elem.record for elem in ensemble.input]
->>>>>>> a2ef3274
     responses = [elem.record for elem in ensemble.output]
     ert.storage.init_experiment(
         experiment_name=experiment_name,
@@ -95,51 +81,7 @@
     elif experiment_config.type == "sensitivity" and record_source[0] == "stochastic":
         return {}
     else:
-<<<<<<< HEAD
-        raise ValueError("Unknown record source location {}".format(record_source[0]))
-
-
-def _prepare_evaluation(
-    ensemble: ert3.config.EnsembleConfig,
-    experiment_config: ert3.config.ExperimentConfig,
-    parameters_config: ert3.config.ParametersConfig,
-    stages_config: ert3.config.StagesConfig,
-    workspace_root: pathlib.Path,
-    experiment_name: str,
-) -> None:
-    # This reassures mypy that the ensemble size is defined
-    assert ensemble.size is not None
-
-    _prepare_experiment(
-        workspace_root,
-        experiment_name,
-        ensemble,
-        stages_config,
-        ensemble.size,
-        parameters_config,
-    )
-
-    step = stages_config.step_from_key(ensemble.forward_model.stage)
-    if not step:
-        raise ValueError(f"No step for key {ensemble.forward_model.stage}")
-
-    for input_record in ensemble.input:
-        record_name = input_record.record
-        record_source = input_record.source.split(_SOURCE_SEPARATOR, maxsplit=1)
-        record_mime = step.input[record_name].mime
-        _prepare_experiment_record(
-            record_name,
-            record_source,
-            record_mime,
-            ensemble.size,
-            experiment_name,
-            workspace_root,
-            parameters_config,
-            experiment_config,
-        )
-=======
         raise ValueError(f"Unknown record source location {record_source[0]}")
->>>>>>> a2ef3274
 
 
 def _load_sensitivity_parameters(
@@ -180,23 +122,7 @@
     for input_record in ensemble.input:
         record_name = input_record.record
         record_source = input_record.source.split(_SOURCE_SEPARATOR, maxsplit=1)
-<<<<<<< HEAD
         record_mime = step.input[record_name].mime
-        if record_source[0] != "stochastic":
-            _prepare_experiment_record(
-                record_name,
-                record_source,
-                record_mime,
-                ensemble_size,
-                experiment_name,
-                workspace_root,
-                parameters_config,
-                experiment_config,
-            )
-=======
-        record_mime = next(
-            input_.mime for input_ in step.input if input_.record == record_name
-        )
         transmitters = _prepare_experiment_record(
             record_name,
             record_source,
@@ -211,7 +137,6 @@
         for iens, trans_map in transmitters.items():
             transmitter_map[iens].update(trans_map)
     return transmitter_map
->>>>>>> a2ef3274
 
 
 def _prepare_sensitivity_records(
