# mypy: ignore-errors
import datetime
import logging
import os
import os.path
import warnings
from typing import Any, Dict, List, Mapping, Optional, Set, Tuple, Union

from lark import Discard, Lark, Token, Transformer, Tree, UnexpectedCharacters
from typing_extensions import Self

from .config_errors import ConfigValidationError, ConfigWarning
from .config_keywords import (
    SchemaItem,
    check_required,
    define_keyword,
    init_site_config,
    init_user_config,
)
from .error_info import ErrorInfo
<<<<<<< HEAD
from .types import Defines, FileContextToken, Instruction, MaybeWithContext
=======
from .types import Defines, FileContextToken, Instruction
>>>>>>> 0c47618e

grammar = r"""
WHITESPACE: (" "|"\t")+
%ignore WHITESPACE

%import common.CNAME
%import common.SIGNED_NUMBER    -> NUMBER
%import common.NEWLINE          -> NEWLINE


_STRING_INNER: /.+?/
_STRING_ESC_INNER: _STRING_INNER /(?<!\\)(\\\\)*?/

STRING: "\"" _STRING_ESC_INNER "\"" | "'" _STRING_ESC_INNER "'"

DIGIT: "0".."9"
LCASE_LETTER: "a".."z"
UCASE_LETTER: "A".."Z"

LETTER: UCASE_LETTER | LCASE_LETTER
WORD: LETTER+

CHAR: /[&$\[\]=,.\*a-zæøåA-ZÆØÅ10-9_%:\<\>\/\\?+-]/
UNQUOTED: CHAR+

CHAR_NO_EQ: /[+.\*a-zæøåA-ZÆØÅ10-9_%:\<\>\/-]/
UNQUOTED_NO_EQ: /(?!([ ]))/ CHAR_NO_EQ+

CHAR_KW: /[a-zæøåA-ZÆØÅ10-9_:-]/
UNQUOTED_KW: CHAR_KW+
ENV_STRING: "$" UNQUOTED_NO_EQ

arg: STRING | UNQUOTED

kw_list: "(" [ kw_pair ("," kw_pair)*] ")"
kw_val: UNQUOTED_NO_EQ | STRING | ENV_STRING
kw_pair: KW_NAME "=" kw_val
KW_NAME_STRICT: "<" UNQUOTED_KW ">"
KW_NAME: UNQUOTED_KW | "<" KEYWORD_NAME ">"

COMMENT: /--.*/ NEWLINE

KEYWORD_NAME: LETTER (LETTER | DIGIT | "_" | "-" | "<" | ">" )*

start: instruction+

FORWARD_MODEL: "FORWARD_MODEL"
DEFINE: "DEFINE"
DATA_KW: "DATA_KW"

inst: FORWARD_MODEL UNQUOTED kw_list -> job_instruction
    | KEYWORD_NAME arg* -> regular_instruction

instruction: inst COMMENT | COMMENT | inst NEWLINE | NEWLINE
"""  # noqa: E501


class StringQuotationTransformer(Transformer):
    """Strips quotation marks from strings"""

    def STRING(self, token: Token) -> Token:
        return Token(
            token.type,
            token.value[1 : len(token.value) - 1],
            token.start_pos,
            token.line,
            token.column,
            token.end_line,
            token.end_column,
            token.end_pos,
        )


class ArgumentToStringTransformer(Transformer):
    """Flattens all argument types to just tokens or
    relevant python datastructures"""

    def arg(self, rule: List[FileContextToken]) -> FileContextToken:
        return rule[0]

    def kw_val(self, rule: List[FileContextToken]) -> FileContextToken:
        return rule[0]

    def kw_list(self, kw_list) -> List[Tuple[FileContextToken, FileContextToken]]:
        args = []
        for kw_pair in kw_list:
            if kw_pair is not None:
                key, val = kw_pair.children
                args.append((key, val))
        return args


class FileContextTransformer(Transformer):
    """Adds filename to each token,
    to ensure we have enough context for error messages"""

    def __init__(self, filename: str) -> None:
        self.filename = filename
        super().__init__(visit_tokens=True)

    def __default_token__(self, token) -> FileContextToken:
        return FileContextToken(token, self.filename)


class InstructionTransformer(Transformer):
    """Removes all unneccessary levels from the tree,
    resulting in a Tree where each child is one
    instruction from the file, as a list of tokens or
    in the case of job arguments, a list of tuples of
    tokens"""

    def instruction(self, children):
        return children[0] if len(children) > 0 else Discard

    def regular_instruction(self, children):
        return children

    def job_instruction(self, children):
        return children

    def COMMENT(self, _token):
        return Discard

    def NEWLINE(self, _token):
        return Discard


_parser = Lark(grammar, propagate_positions=True)

logger = logging.getLogger(__name__)


def _substitute(
    defines: Defines,
    token: FileContextToken,
    expand_env: bool = True,
) -> str:
    current: FileContextToken = token

    # replace from env
    if expand_env:
        for key, val in os.environ.items():
            current = current.replace_value(f"${key}", val)
    if not defines:
        return current

    # replace from defines
    prev = None
    n = 0
    while prev != current and n < 100:
        n = n + 1
        for key, val in defines:
            prev = current
            current = current.replace_value(key, str(val))

    for key, val in defines:
        if key in current:
            warnings.warn(
                f"Gave up replacing in {token}.\n"
                f"After replacing the value is now: {current}.\n"
                f"This still contains the replacement value: {key}, "
                f"which would be replaced by {val}. "
                f"Probably this causes a loop.",
                category=ConfigWarning,
            )

    return current


def _tree_to_dict(
    config_file: str,
    pre_defines: Defines,
    tree: Tree[Instruction],
    site_config: Optional[Dict[str, Any]] = None,
) -> Mapping[str, Instruction]:
    schema: Mapping[str, SchemaItem] = (
        init_user_config() if site_config is not None else init_site_config()
    )

    config_dict = site_config if site_config else {}
    defines = pre_defines.copy()
    config_dict["DEFINE"] = defines

    errors = []
    declared_kws: Set[str] = set()

    for node in tree.children:
        try:
            kw, *args = node

            declared_kws.add(kw)
            if kw not in schema:
                warnings.warn(f"Unknown keyword {kw!r}", category=ConfigWarning)
                continue
            constraints = schema[kw]

            args = constraints.join_args(args)  # no errors
            args = _substitute_args(args, constraints, defines)
            args = constraints.apply_constraints(args, kw)

            if constraints.multi_occurrence:
                arglist = config_dict.get(kw, [])
                arglist.append(args)
                config_dict[kw] = arglist
            else:
                config_dict[kw] = args
        except ConfigValidationError as e:
            errors.append(e)

    try:
        check_required(schema, declared_kws, filename=config_file)
    except ConfigValidationError as e:
        errors.append(e)

    if len(errors) > 0:
        raise ConfigValidationError.from_collected(errors)

    return config_dict


def _substitute_args(
    args: List[Any], constraints: SchemaItem, defines: Defines
) -> List[Any]:
    if constraints.substitute_from < 1:
        return args
    return [
        _substitute(defines, x, constraints.expand_envvar)
        if i + 1 >= constraints.substitute_from and isinstance(x, FileContextToken)
        else x
        for i, x in enumerate(args)
    ]


class IncludedFile:
    def __init__(self, included_from: "IncludedFile", filename: str):
        self.included_from = included_from
        self.filename = filename
        self.context = None

    def __contains__(self, filename: str):
        if filename == self.filename:
            return True

        if self.included_from is None:
            return False

        return filename in self.included_from

    @property
    def root(self):
        if self.included_from is None:
            return self

        return self.included_from.root

    @property
    def path_from_root(self):
        return reversed(self.path_to_root)

    @property
    def path_to_root(self):
        if self.included_from is None:
            return [self.filename]

        return [self.filename, *self.included_from.path_to_root]

    def set_context(self, context: MaybeWithContext) -> Self:
        self.context = context
        return self


def _handle_includes(
    tree: Tree[Instruction],
    defines: Defines,
    config_file: str,
    current_included_file: IncludedFile = None,
):
    if current_included_file is None:
        current_included_file = IncludedFile(included_from=None, filename=config_file)

    config_dir = os.path.dirname(config_file)
    to_include = []

    errors = []
    for i, node in enumerate(tree.children):
        kw, *args = node
        if kw == "DEFINE":
            constraints = define_keyword()
            args = constraints.join_args(args)
            args = _substitute_args(args, constraints, defines)
            defines.append(args)
        if kw == "INCLUDE":
            if len(args) > 1:
                superfluous_tokens: [FileContextToken] = args[1:]
                superfluous = FileContextToken.join_tokens(superfluous_tokens)

                error_context = (
                    superfluous
                    if current_included_file.included_from is None
                    else current_included_file.context
                )

                errors.append(
                    ErrorInfo(
                        message="Keyword:INCLUDE must have exactly one argument "
                        f"at ({current_included_file.filename} "
                        f"line {superfluous.line})",
                        filename=config_file,
                    ).set_context(error_context)
                )
                continue

            file_to_include = _substitute(defines, args[0])

            if not os.path.isabs(file_to_include):
                file_to_include = os.path.normpath(
                    os.path.join(config_dir, file_to_include)
                )

            if file_to_include in current_included_file:
                # Note that: The "original" file is in current_included_file[0]
                # This is where the error will be shown/linted, so this is also
                # the filename even though "technically" it originates from elsewhere
                master_ert_file = current_included_file.root.filename

                # The cycle comes from the "current file" config_file, trying to
                # include file_to_include, this is the info user needs to know
                # We need the chain of imports, fak

                import_trace = [
                    os.path.basename(f)
                    for f in [*current_included_file.path_from_root, file_to_include]
                ]

                errors.append(
                    ErrorInfo(
                        message=f"Cyclical import detected, {'->'.join(import_trace)}",
                        filename=os.path.basename(master_ert_file),
                    ).set_context(current_included_file.context)
                )
                continue

            try:
                sub_tree = _parse_file(file_to_include, "INCLUDE")
            except ConfigValidationError as err:
                errors.append(
                    ErrorInfo(
                        message=str(err),
                        filename=config_file,
                    ).set_context(args[0])
                )
                continue

            child_included_file = IncludedFile(
                included_from=current_included_file, filename=args[0]
            ).set_context(current_included_file.context or args[0])

            try:
                _handle_includes(
                    sub_tree,
                    defines,
                    file_to_include,
                    current_included_file=child_included_file,
                )

                to_include.append((sub_tree, i))
            except ConfigValidationError as err:
                errors += err.errors

    for sub_tree, i in reversed(to_include):
        tree.children.pop(i)
        tree.children[i:i] = sub_tree.children

    if len(errors) > 0:
        raise ConfigValidationError.from_collected(errors)


def _parse_file(
    file: Union[str, bytes, os.PathLike], error_context_string: str = ""
) -> Tree[Instruction]:
    try:
        with open(file, encoding="utf-8") as f:
            content = f.read()
        tree = _parser.parse(content + "\n")
        return (
            StringQuotationTransformer()
            * FileContextTransformer(file)
            * ArgumentToStringTransformer()
            * InstructionTransformer()
        ).transform(tree)
    except FileNotFoundError:
        if error_context_string == "INCLUDE":
            raise ConfigValidationError(
                f"{error_context_string} file: {str(file)} not found"
            )
        raise IOError(f"{error_context_string} file: {str(file)} not found")
    except UnexpectedCharacters as e:
        unexpected_char = e.char
        allowed_chars = e.allowed
        message = (
            f"Did not expect character: {unexpected_char}. "
            f"Expected one of {allowed_chars}"
        )
        raise ConfigValidationError.from_info(
            ErrorInfo(
                message=message,
                line=e.line,
                end_line=e.line + 1,
                column=e.column,
                end_column=e.column + 1,
                filename=file,
            )
        )
    except UnicodeDecodeError as e:
        error_words = str(e).split(" ")
        hex_str = error_words[error_words.index("byte") + 1]
        try:
            unknown_char = chr(int(hex_str, 16))
        except ValueError:
            unknown_char = f"hex:{hex_str}"

        # Find the first line in the file with decode error
        bad_byte_lines: List[int] = []
        with open(file, "rb") as f:
            all_lines = []
            for line in f:
                all_lines.append(line)

        for i, line in enumerate(all_lines):
            try:
                line.decode("utf-8")
            except UnicodeDecodeError:
                # The error occurs on this line, so make this entire line red
                # (Figuring column if it is not 0 is tricky and prob not necessary)
                # Use 1-indexed lines like lark and for errors in ert
                bad_byte_lines.append(i + 1)

        assert len(bad_byte_lines) != -1

        raise ConfigValidationError(
            [
                ErrorInfo(
                    message=f"Unsupported non UTF-8 character {unknown_char!r} "
                    f"found in file: {file!r}",
                    filename=str(file),
                    column=0,
                    line=bad_line,
                    end_column=-1,
                    end_line=bad_line,
                )
                for bad_line in bad_byte_lines
            ]
        )


def parse(
    file: str,
    site_config: Optional[Mapping[str, Instruction]] = None,
) -> Mapping[str, Instruction]:
    filepath = os.path.normpath(os.path.abspath(file))
    tree = _parse_file(filepath)
    config_dir = os.path.dirname(filepath)
    config_file_name = os.path.basename(file)
    config_file_base = config_file_name.split(".")[0]
    pre_defines = [
        ["<CONFIG_PATH>", config_dir],
        ["<CONFIG_FILE_BASE>", config_file_base],
        ["<DATE>", datetime.date.today().isoformat()],
        ["<CWD>", config_dir],
        ["<CONFIG_FILE>", os.path.basename(file)],
    ]
    # need to copy pre_defines because _handle_includes will
    # add to this list
    _handle_includes(tree, pre_defines.copy(), filepath)

    return _tree_to_dict(
        config_file=file,
        pre_defines=pre_defines,
        tree=tree,
        site_config=site_config,
    )<|MERGE_RESOLUTION|>--- conflicted
+++ resolved
@@ -18,11 +18,7 @@
     init_user_config,
 )
 from .error_info import ErrorInfo
-<<<<<<< HEAD
 from .types import Defines, FileContextToken, Instruction, MaybeWithContext
-=======
-from .types import Defines, FileContextToken, Instruction
->>>>>>> 0c47618e
 
 grammar = r"""
 WHITESPACE: (" "|"\t")+
