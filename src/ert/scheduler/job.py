--- conflicted
+++ resolved
@@ -140,13 +140,12 @@
                 timeout_task = asyncio.create_task(self._max_runtime_task())
             if not self._scheduler.warnings_extracted:
                 self._scheduler.warnings_extracted = True
-<<<<<<< HEAD
-                await log_warnings_from_forward_model(self.real, self._scheduler)
-=======
+
                 await log_warnings_from_forward_model(
-                    self.real, file_modified_after=submit_time
+                    self.real,
+                    file_modified_after=submit_time,
+                    scheduler=self._scheduler,
                 )
->>>>>>> bc08c26a
 
             await self.returncode
 
@@ -374,11 +373,7 @@
 
 
 async def log_warnings_from_forward_model(
-<<<<<<< HEAD
-    real: Realization, scheduler: Scheduler | None = None
-=======
-    real: Realization, file_modified_after: float
->>>>>>> bc08c26a
+    real: Realization, file_modified_after: float, scheduler: Scheduler | None = None
 ) -> None:
     """Parse all stdout and stderr files from running the forward model
     for anything that looks like a Warning, and log it.
