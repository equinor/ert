--- conflicted
+++ resolved
@@ -481,27 +481,6 @@
 
         return [_find_state(i) for i in range(self.ensemble_size)]
 
-<<<<<<< HEAD
-    def has_parameter_group(self, group: str) -> bool:
-        """
-        Check if parameter group exists for first realization in ensemble.
-
-        Parameters
-        ----------
-        group : str
-            Name of parameter group.
-
-        Returns
-        -------
-        group_exists : bool
-            True if parameter group exists.
-        """
-
-        param_group_file = self.mount_point / f"realization-0/{group}.nc"
-        return param_group_file.exists()
-
-=======
->>>>>>> 64fe249b
     def get_summary_keyset(self) -> List[str]:
         """
         Find the first folder with summary data then load the
@@ -778,7 +757,6 @@
 
     @require_write
     def save_response(self, group: str, data: xr.Dataset, realization: int) -> None:
-<<<<<<< HEAD
         """
         Save dataset as response under group and realization index.
 
@@ -791,7 +769,7 @@
         data : Dataset
             Dataset to save.
         """
-=======
+
         if "values" not in data.variables:
             raise ValueError(
                 f"Dataset for response group '{group}' "
@@ -802,7 +780,6 @@
             raise ValueError(
                 f"Responses {group} are empty. Cannot proceed with saving to storage."
             )
->>>>>>> 64fe249b
 
         if "realization" not in data.dims:
             data = data.expand_dims({"realization": [realization]})
