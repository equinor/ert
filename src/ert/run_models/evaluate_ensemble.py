--- conflicted
+++ resolved
@@ -63,16 +63,9 @@
     def run_experiment(
         self, evaluator_server_config: EvaluatorServerConfig, restart: bool = False
     ) -> None:
-<<<<<<< HEAD
         logger.info(f"Running {self.name}")
-        ensemble_id = self.ensemble_id
-        ensemble_uuid = UUID(ensemble_id)
-        ensemble = self._storage.get_ensemble(ensemble_uuid)
-        assert isinstance(ensemble, Ensemble)
+        ensemble = self.ensemble
 
-=======
-        ensemble = self.ensemble
->>>>>>> 8395bbf0
         experiment = ensemble.experiment
         self.set_env_key("_ERT_EXPERIMENT_ID", str(experiment.id))
         self.set_env_key("_ERT_ENSEMBLE_ID", str(ensemble.id))
