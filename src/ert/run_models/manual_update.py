from __future__ import annotations

import logging
from queue import SimpleQueue
from typing import TYPE_CHECKING, List, Optional
from uuid import UUID

from ert.config import ErtConfig
from ert.ensemble_evaluator import EvaluatorServerConfig
from ert.storage import Storage

from ..config.analysis_config import UpdateSettings
from ..config.analysis_module import ESSettings
from .base_run_model import ErtRunError, StatusEvents, UpdateRunModel

if TYPE_CHECKING:
    from ert.config import QueueConfig


logger = logging.getLogger(__name__)


class ManualUpdate(UpdateRunModel):
    """Manual update"""

    def __init__(
        self,
        ensemble_id: str,
        target_ensemble: str,
        active_realizations: List[bool],
        minimum_required_realizations: int,
        random_seed: Optional[int],
        config: ErtConfig,
        storage: Storage,
        queue_config: QueueConfig,
        es_settings: ESSettings,
        update_settings: UpdateSettings,
        status_queue: SimpleQueue[StatusEvents],
    ):
        try:
            prior_id = UUID(ensemble_id)
            prior = storage.get_ensemble(prior_id)
        except (KeyError, ValueError) as err:
            raise ErtRunError(
                f"Prior ensemble with ID: {prior_id} does not exists"
            ) from err

        super().__init__(
            es_settings,
            update_settings,
            config,
            storage,
            queue_config,
            status_queue,
            active_realizations=active_realizations,
            total_iterations=1,
            start_iteration=prior.iteration,
            random_seed=random_seed,
            minimum_required_realizations=minimum_required_realizations,
        )
        self.prior = prior
        self.target_ensemble_format = target_ensemble
        self.support_restart = False

    def run_experiment(
        self, evaluator_server_config: EvaluatorServerConfig, restart: bool = False
    ) -> None:
<<<<<<< HEAD
        logger.info(f"Running {self.name}")
=======
        logger.info("Running manual update")
        self.set_env_key("_ERT_EXPERIMENT_ID", str(self.prior.experiment.id))
        self.set_env_key("_ERT_ENSEMBLE_ID", str(self.prior.id))

>>>>>>> 8395bbf0
        ensemble_format = self.target_ensemble_format
        self.update(self.prior, ensemble_format % (self.prior.iteration + 1))

    @classmethod
    def name(cls) -> str:
        return "Manual update"

    @classmethod
    def description(cls) -> str:
        return "Load parameters and responses from existing → update"

    def check_if_runpath_exists(self) -> bool:
        # Will not run a forward model, so does not create files on runpath
        return False<|MERGE_RESOLUTION|>--- conflicted
+++ resolved
@@ -65,14 +65,10 @@
     def run_experiment(
         self, evaluator_server_config: EvaluatorServerConfig, restart: bool = False
     ) -> None:
-<<<<<<< HEAD
         logger.info(f"Running {self.name}")
-=======
-        logger.info("Running manual update")
         self.set_env_key("_ERT_EXPERIMENT_ID", str(self.prior.experiment.id))
         self.set_env_key("_ERT_ENSEMBLE_ID", str(self.prior.id))
 
->>>>>>> 8395bbf0
         ensemble_format = self.target_ensemble_format
         self.update(self.prior, ensemble_format % (self.prior.iteration + 1))
 
