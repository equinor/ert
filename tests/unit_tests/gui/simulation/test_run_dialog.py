import os
from queue import SimpleQueue
from unittest.mock import MagicMock, Mock, patch

import pytest
from pytestqt.qtbot import QtBot
from qtpy import QtWidgets
from qtpy.QtCore import Qt, QTimer
from qtpy.QtGui import QColor
from qtpy.QtWidgets import QComboBox, QToolButton, QWidget

import ert
from ert.config import ErtConfig
from ert.ensemble_evaluator import state
from ert.ensemble_evaluator.event import (
    EndEvent,
    FullSnapshotEvent,
    SnapshotUpdateEvent,
)
from ert.ensemble_evaluator.snapshot import PartialSnapshot, SnapshotBuilder
from ert.gui.ertnotifier import ErtNotifier
from ert.gui.main import GUILogHandler, _setup_main_window
from ert.gui.simulation.ensemble_experiment_panel import EnsembleExperimentPanel
from ert.gui.simulation.experiment_panel import ExperimentPanel
from ert.gui.simulation.run_dialog import RunDialog
from ert.gui.simulation.view.realization import RealizationWidget
from ert.gui.tools.file import FileDialog
from ert.run_models import BaseRunModel
from ert.run_models.ensemble_experiment import EnsembleExperiment
from ert.services import StorageService
from ert.storage import open_storage
from tests.unit_tests.gui.simulation.test_run_path_dialog import handle_run_path_dialog

from ..conftest import wait_for_child


@pytest.fixture
def run_model():
    run_model = MagicMock(spec=BaseRunModel)
    run_model.hasRunFailed.return_value = False
    run_model.getFailMessage.return_value = ""
    run_model.get_runtime.return_value = 1
    run_model.support_restart = True
    return run_model


@pytest.fixture
def event_queue():
    return SimpleQueue()


@pytest.fixture
def notifier():
    return MagicMock(spec=ErtNotifier)


@pytest.fixture
def run_dialog(qtbot: QtBot, run_model, event_queue, notifier):
    run_dialog = RunDialog("mock.ert", run_model, event_queue, notifier)
    qtbot.addWidget(run_dialog)
    return run_dialog


def test_that_done_button_is_not_hidden_when_the_end_event_is_given(
    qtbot: QtBot, run_dialog, event_queue
):
    run_dialog.run_experiment()
    event_queue.put(EndEvent(failed=False, failed_msg=""))
    qtbot.waitUntil(lambda: not run_dialog.done_button.isHidden(), timeout=1000)
    assert not run_dialog.done_button.isHidden()
    qtbot.mouseClick(run_dialog.done_button, Qt.LeftButton)


def test_terminating_experiment_shows_a_confirmation_dialog(
    qtbot: QtBot, run_dialog, event_queue
):
    run_dialog.run_experiment()
    event_queue.put(EndEvent(failed=False, failed_msg=""))

    with qtbot.waitSignal(run_dialog.finished, timeout=30000):

        def handle_dialog():
            qtbot.waitUntil(
                lambda: run_dialog.findChild(QtWidgets.QMessageBox) is not None
            )
            confirm_terminate_dialog = run_dialog.findChild(QtWidgets.QMessageBox)
            assert isinstance(confirm_terminate_dialog, QtWidgets.QMessageBox)
            dialog_buttons = confirm_terminate_dialog.findChild(
                QtWidgets.QDialogButtonBox
            ).buttons()
            yes_button = [b for b in dialog_buttons if "Yes" in b.text()][0]
            qtbot.mouseClick(yes_button, Qt.LeftButton)

        QTimer.singleShot(100, handle_dialog)
        qtbot.mouseClick(run_dialog.kill_button, Qt.LeftButton)


def test_detail_view_toggle(qtbot: QtBot, run_dialog: RunDialog):
    details_toggled = "Hide" in run_dialog.show_details_button.text()
    qtbot.mouseClick(run_dialog.show_details_button, Qt.LeftButton)
    keyword = "Show" if details_toggled else "Hide"
    qtbot.waitUntil(lambda: keyword in run_dialog.show_details_button.text())


def test_run_dialog_polls_run_model_for_runtime(
    qtbot: QtBot, run_dialog: RunDialog, run_model, notifier, event_queue
):
    run_dialog.run_experiment()
    notifier.set_is_simulation_running.assert_called_with(True)
    qtbot.waitUntil(
        lambda: run_model.get_runtime.called, timeout=run_dialog._RUN_TIME_POLL_RATE * 2
    )
    event_queue.put(EndEvent(failed=False, failed_msg=""))
    qtbot.waitUntil(lambda: not run_dialog.done_button.isHidden())
    run_dialog.close()


def test_large_snapshot(
    large_snapshot,
    qtbot: QtBot,
    run_dialog: RunDialog,
    event_queue,
    timeout_per_iter=5000,
):
    events = [
        FullSnapshotEvent(
            snapshot=large_snapshot,
            phase_name="Foo",
            current_phase=0,
            total_phases=1,
            progress=0.5,
            realization_count=4,
            status_count={"Finished": 2, "Unknown": 2},
            iteration=0,
        ),
        FullSnapshotEvent(
            snapshot=large_snapshot,
            phase_name="Foo",
            current_phase=0,
            total_phases=1,
            progress=0.5,
            realization_count=4,
            status_count={"Finished": 2, "Unknown": 2},
            iteration=1,
        ),
        EndEvent(failed=False, failed_msg=""),
    ]

    run_dialog.run_experiment()
    for event in events:
        event_queue.put(event)

    qtbot.waitUntil(
        lambda: run_dialog._total_progress_bar.value() == 100,
        timeout=timeout_per_iter * 3,
    )
    qtbot.mouseClick(run_dialog.show_details_button, Qt.LeftButton)
    qtbot.waitUntil(
        lambda: run_dialog._tab_widget.count() == 2, timeout=timeout_per_iter
    )
    qtbot.waitUntil(
        lambda: not run_dialog.done_button.isHidden(), timeout=timeout_per_iter
    )


@pytest.mark.parametrize(
    "events,tab_widget_count",
    [
        pytest.param(
            [
                FullSnapshotEvent(
                    snapshot=(
                        SnapshotBuilder()
                        .add_forward_model(
                            forward_model_id="0",
                            index="0",
                            name="job_0",
                            status=state.FORWARD_MODEL_STATE_START,
                        )
                        .build(["0"], state.REALIZATION_STATE_UNKNOWN)
                    ),
                    phase_name="Foo",
                    current_phase=0,
                    total_phases=1,
                    progress=0.25,
                    realization_count=4,
                    status_count={"Finished": 1, "Pending": 1, "Unknown": 2},
                    iteration=0,
                ),
                SnapshotUpdateEvent(
                    partial_snapshot=PartialSnapshot(
                        SnapshotBuilder().build(
                            [], status=state.REALIZATION_STATE_FINISHED
                        )
                    ),
                    phase_name="Foo",
                    current_phase=0,
                    total_phases=1,
                    progress=0.5,
                    realization_count=4,
                    status_count={"Finished": 2, "Unknown": 2},
                    iteration=0,
                ),
                EndEvent(failed=False, failed_msg=""),
            ],
            1,
            id="real_less_partial",
        ),
        pytest.param(
            [
                FullSnapshotEvent(
                    snapshot=(
                        SnapshotBuilder()
                        .add_forward_model(
                            forward_model_id="0",
                            index="0",
                            name="job_0",
                            max_memory_usage="1000",
                            current_memory_usage="500",
                            status=state.FORWARD_MODEL_STATE_START,
                        )
                        .build(["0"], state.REALIZATION_STATE_UNKNOWN)
                    ),
                    phase_name="Foo",
                    current_phase=0,
                    total_phases=1,
                    progress=0.25,
                    realization_count=4,
                    status_count={"Finished": 1, "Pending": 1, "Unknown": 2},
                    iteration=0,
                ),
                SnapshotUpdateEvent(
                    partial_snapshot=PartialSnapshot(
                        SnapshotBuilder().build(
                            ["0"], status=state.REALIZATION_STATE_FINISHED
                        )
                    ),
                    phase_name="Foo",
                    current_phase=0,
                    total_phases=1,
                    progress=0.5,
                    realization_count=4,
                    status_count={"Finished": 2, "Unknown": 2},
                    iteration=0,
                ),
                EndEvent(failed=False, failed_msg=""),
            ],
            1,
            id="jobless_partial",
        ),
        pytest.param(
            [
                FullSnapshotEvent(
                    snapshot=(
                        SnapshotBuilder()
                        .add_forward_model(
                            forward_model_id="0",
                            index="0",
                            name="job_0",
                            status=state.FORWARD_MODEL_STATE_START,
                        )
                        .add_forward_model(
                            forward_model_id="1",
                            index="1",
                            name="job_1",
                            status=state.FORWARD_MODEL_STATE_START,
                        )
                        .build(["0", "1"], state.REALIZATION_STATE_UNKNOWN)
                    ),
                    phase_name="Foo",
                    current_phase=0,
                    total_phases=1,
                    progress=0.25,
                    realization_count=4,
                    status_count={"Finished": 1, "Pending": 2, "Unknown": 1},
                    iteration=0,
                ),
                SnapshotUpdateEvent(
                    partial_snapshot=PartialSnapshot(
                        SnapshotBuilder()
                        .add_forward_model(
                            forward_model_id="0",
                            index="0",
                            status=state.FORWARD_MODEL_STATE_FINISHED,
                            name="job_0",
                        )
                        .build(["1"], status=state.REALIZATION_STATE_RUNNING)
                    ),
                    phase_name="Foo",
                    current_phase=0,
                    total_phases=1,
                    progress=0.5,
                    realization_count=4,
                    status_count={"Finished": 2, "Running": 1, "Unknown": 1},
                    iteration=0,
                ),
                SnapshotUpdateEvent(
                    partial_snapshot=PartialSnapshot(
                        SnapshotBuilder()
                        .add_forward_model(
                            forward_model_id="1",
                            index="1",
                            status=state.FORWARD_MODEL_STATE_FAILURE,
                            name="job_1",
                        )
                        .build(["0"], status=state.REALIZATION_STATE_FAILED)
                    ),
                    phase_name="Foo",
                    current_phase=0,
                    total_phases=1,
                    progress=0.5,
                    realization_count=4,
                    status_count={"Finished": 2, "Failed": 1, "Unknown": 1},
                    iteration=0,
                ),
                EndEvent(failed=False, failed_msg=""),
            ],
            1,
            id="two_job_updates_over_two_partials",
        ),
        pytest.param(
            [
                FullSnapshotEvent(
                    snapshot=(
                        SnapshotBuilder()
                        .add_forward_model(
                            forward_model_id="0",
                            index="0",
                            name="job_0",
                            status=state.FORWARD_MODEL_STATE_START,
                        )
                        .build(["0"], state.REALIZATION_STATE_UNKNOWN)
                    ),
                    phase_name="Foo",
                    current_phase=0,
                    total_phases=1,
                    progress=0.25,
                    realization_count=4,
                    status_count={"Pending": 1, "Unknown": 3},
                    iteration=0,
                ),
                FullSnapshotEvent(
                    snapshot=(
                        SnapshotBuilder()
                        .add_forward_model(
                            forward_model_id="0",
                            index="0",
                            name="job_0",
                            status=state.FORWARD_MODEL_STATE_START,
                        )
                        .build(["0"], state.REALIZATION_STATE_UNKNOWN)
                    ),
                    phase_name="Foo",
                    current_phase=0,
                    total_phases=1,
                    progress=0.5,
                    realization_count=4,
                    status_count={"Finished": 1, "Pending": 1, "Unknown": 2},
                    iteration=1,
                ),
                EndEvent(failed=False, failed_msg=""),
            ],
            2,
            id="two_iterations",
        ),
    ],
)
def test_run_dialog(events, tab_widget_count, qtbot: QtBot, run_dialog, event_queue):
    run_dialog.run_experiment()
    for event in events:
        event_queue.put(event)

    qtbot.mouseClick(run_dialog.show_details_button, Qt.LeftButton)
    qtbot.waitUntil(
        lambda: run_dialog._tab_widget.count() == tab_widget_count, timeout=5000
    )
    qtbot.waitUntil(lambda: not run_dialog.done_button.isHidden(), timeout=5000)


def test_that_run_dialog_can_be_closed_while_file_plot_is_open(
    opened_main_window_clean, qtbot: QtBot
):
    """
    This is a regression test for a crash happening when
    closing the RunDialog with a file open.
    """
    gui = opened_main_window_clean

    run_experiment = gui.findChild(QToolButton, name="run_experiment")

    qtbot.mouseClick(run_experiment, Qt.LeftButton)

    qtbot.waitUntil(lambda: gui.findChild(RunDialog) is not None)
    run_dialog = gui.findChild(RunDialog)
    qtbot.mouseClick(run_dialog.show_details_button, Qt.LeftButton)
    job_overview = run_dialog._job_overview
    qtbot.waitUntil(job_overview.isVisible, timeout=20000)
    qtbot.waitUntil(run_dialog.done_button.isVisible, timeout=200000)

    realization_widget = run_dialog.findChild(RealizationWidget)

    click_pos = realization_widget._real_view.rectForIndex(
        realization_widget._real_list_model.index(0, 0)
    ).center()

    with qtbot.waitSignal(realization_widget.currentChanged, timeout=30000):
        qtbot.mouseClick(
            realization_widget._real_view.viewport(),
            Qt.LeftButton,
            pos=click_pos,
        )

    click_pos = job_overview.visualRect(job_overview.model().index(0, 4)).center()
    qtbot.mouseClick(job_overview.viewport(), Qt.LeftButton, pos=click_pos)

<<<<<<< HEAD
        assert run_dialog.findChild(FileDialog) is None
=======
    qtbot.waitUntil(run_dialog.findChild(FileDialog).isVisible, timeout=3000)
>>>>>>> 708f38a0

    with qtbot.waitSignal(run_dialog.accepted, timeout=30000):
        run_dialog.close()  # Close the run dialog by pressing 'x' close button

    # Ensure that once the run dialog is closed
    # another simulation can be started
    assert run_experiment.isEnabled()


@pytest.mark.parametrize(
    "events,tab_widget_count",
    [
        pytest.param(
            [
                FullSnapshotEvent(
                    snapshot=(
                        SnapshotBuilder()
                        .add_forward_model(
                            forward_model_id="0",
                            index="0",
                            name="job_0",
                            status=state.FORWARD_MODEL_STATE_START,
                        )
                        .build(["0"], state.REALIZATION_STATE_UNKNOWN)
                    ),
                    phase_name="Foo",
                    current_phase=0,
                    total_phases=1,
                    progress=0.25,
                    realization_count=4,
                    status_count={"Finished": 1, "Pending": 1, "Unknown": 2},
                    iteration=0,
                ),
                SnapshotUpdateEvent(
                    partial_snapshot=PartialSnapshot(
                        SnapshotBuilder()
                        .add_forward_model(
                            forward_model_id="0",
                            index="0",
                            status=state.FORWARD_MODEL_STATE_RUNNING,
                            current_memory_usage="45000",
                            max_memory_usage="55000",
                            name="job_0",
                        )
                        .build(["0"], status=state.REALIZATION_STATE_RUNNING)
                    ),
                    phase_name="Foo",
                    current_phase=0,
                    total_phases=1,
                    progress=0.5,
                    realization_count=4,
                    status_count={"Finished": 2, "Running": 1, "Unknown": 1},
                    iteration=0,
                ),
                SnapshotUpdateEvent(
                    partial_snapshot=PartialSnapshot(
                        SnapshotBuilder()
                        .add_forward_model(
                            forward_model_id="0",
                            index="0",
                            status=state.FORWARD_MODEL_STATE_FINISHED,
                            name="job_0",
                            current_memory_usage="50000",
                            max_memory_usage="60000",
                        )
                        .build(["0"], status=state.REALIZATION_STATE_FINISHED)
                    ),
                    phase_name="Foo",
                    current_phase=0,
                    total_phases=1,
                    progress=1,
                    realization_count=4,
                    status_count={"Finished": 4},
                    iteration=0,
                ),
                EndEvent(failed=False, failed_msg=""),
            ],
            1,
            id="running_job_with_memory_usage",
        ),
    ],
)
def test_run_dialog_memory_usage_showing(
    events, tab_widget_count, qtbot: QtBot, event_queue, run_dialog
):
    run_dialog.run_experiment()
    for event in events:
        event_queue.put(event)

    qtbot.mouseClick(run_dialog.show_details_button, Qt.LeftButton)
    qtbot.waitUntil(
        lambda: run_dialog._tab_widget.count() == tab_widget_count, timeout=5000
    )
    qtbot.waitUntil(lambda: not run_dialog.done_button.isHidden(), timeout=5000)

    # This is the container of realization boxes
    realization_box = run_dialog._tab_widget.widget(0)
    assert type(realization_box) == RealizationWidget
    # Click the first realization box
    qtbot.mouseClick(realization_box, Qt.LeftButton)
    job_model = run_dialog._job_overview.model()
    assert job_model._real == 0

    job_number = 0
    current_memory_column_index = 6
    max_memory_column_index = 7

    current_memory_column_proxy_index = job_model.index(
        job_number, current_memory_column_index
    )
    current_memory_value = job_model.data(
        current_memory_column_proxy_index, Qt.DisplayRole
    )
    assert current_memory_value == "50.00 kB"

    max_memory_column_proxy_index = job_model.index(job_number, max_memory_column_index)
    max_memory_value = job_model.data(max_memory_column_proxy_index, Qt.DisplayRole)
    assert max_memory_value == "60.00 kB"


@pytest.mark.usefixtures("use_tmpdir", "set_site_config")
def test_that_gui_runs_a_minimal_example(qtbot: QtBot, storage):
    """
    This is a regression test for a crash happening when clicking show details
    when running a minimal example.
    """
    config_file = "minimal_config.ert"
    with open(config_file, "w", encoding="utf-8") as f:
        f.write("NUM_REALIZATIONS 1")
    args_mock = Mock()
    args_mock.config = config_file

    ert_config = ErtConfig.from_file(config_file)
    with StorageService.init_service(
        project=os.path.abspath(ert_config.ens_path),
    ):
        gui = _setup_main_window(ert_config, args_mock, GUILogHandler(), storage)
        qtbot.addWidget(gui)
        run_experiment = gui.findChild(QToolButton, name="run_experiment")

        qtbot.mouseClick(run_experiment, Qt.LeftButton)

        qtbot.waitUntil(lambda: gui.findChild(RunDialog) is not None)
        run_dialog = gui.findChild(RunDialog)
        qtbot.mouseClick(run_dialog.show_details_button, Qt.LeftButton)
        qtbot.waitUntil(run_dialog.done_button.isVisible, timeout=200000)


@pytest.mark.usefixtures("use_tmpdir")
def test_that_exception_in_base_run_model_is_handled(qtbot: QtBot, storage):
    config_file = "minimal_config.ert"
    with open(config_file, "w", encoding="utf-8") as f:
        f.write("NUM_REALIZATIONS 1")
    args_mock = Mock()
    args_mock.config = config_file

    ert_config = ErtConfig.from_file(config_file)
    with StorageService.init_service(
        project=os.path.abspath(ert_config.ens_path),
    ), patch.object(
        ert.run_models.SingleTestRun,
        "run_experiment",
        MagicMock(side_effect=ValueError("I failed :(")),
    ):
        gui = _setup_main_window(ert_config, args_mock, GUILogHandler(), storage)
        qtbot.addWidget(gui)
        run_experiment = gui.findChild(QToolButton, name="run_experiment")

        def handle_error_dialog(run_dialog):
            error_dialog = run_dialog.fail_msg_box
            assert error_dialog
            text = error_dialog.details_text.toPlainText()
            assert "I failed :(" in text
            qtbot.mouseClick(error_dialog.box.buttons()[0], Qt.LeftButton)

        qtbot.mouseClick(run_experiment, Qt.LeftButton)

        run_dialog = wait_for_child(gui, qtbot, RunDialog)
        qtbot.mouseClick(run_dialog.show_details_button, Qt.LeftButton)

        QTimer.singleShot(100, lambda: handle_error_dialog(run_dialog))
        qtbot.waitUntil(run_dialog.done_button.isVisible, timeout=200000)


@pytest.mark.usefixtures("using_scheduler")
def test_that_stdout_and_stderr_buttons_react_to_file_content(
    snake_oil_case_storage: ErtConfig, qtbot: QtBot
):
    snake_oil_case = snake_oil_case_storage
    args_mock = Mock()
    args_mock.config = "snake_oil.ert"

    with StorageService.init_service(
        project=os.path.abspath(snake_oil_case.ens_path),
    ), open_storage(snake_oil_case.ens_path, mode="w") as storage:
        gui = _setup_main_window(snake_oil_case, args_mock, GUILogHandler(), storage)
        experiment_panel = gui.findChild(ExperimentPanel)

        assert isinstance(experiment_panel, ExperimentPanel)
        simulation_mode_combo = experiment_panel.findChild(QComboBox)
        assert isinstance(simulation_mode_combo, QComboBox)
        simulation_mode_combo.setCurrentText(EnsembleExperiment.name())
        simulation_settings = gui.findChild(EnsembleExperimentPanel)
        simulation_settings._experiment_name_field.setText("new_experiment_name")

        run_experiment = experiment_panel.findChild(QWidget, name="run_experiment")
        assert run_experiment
        assert isinstance(run_experiment, QToolButton)

        QTimer.singleShot(
            1000, lambda: handle_run_path_dialog(gui, qtbot, delete_run_path=True)
        )
        qtbot.mouseClick(run_experiment, Qt.LeftButton)

        qtbot.waitUntil(lambda: gui.findChild(RunDialog) is not None, timeout=5000)
        run_dialog = gui.findChild(RunDialog)
        qtbot.mouseClick(run_dialog.show_details_button, Qt.LeftButton)
        qtbot.waitUntil(run_dialog.done_button.isVisible, timeout=100000)
        job_overview = run_dialog._job_overview

        qtbot.waitUntil(job_overview.isVisible, timeout=20000)

        realization_widget = run_dialog.findChild(RealizationWidget)

        click_pos = realization_widget._real_view.rectForIndex(
            realization_widget._real_list_model.index(0, 0)
        ).center()

        with qtbot.waitSignal(realization_widget.currentChanged, timeout=30000):
            qtbot.mouseClick(
                realization_widget._real_view.viewport(),
                Qt.LeftButton,
                pos=click_pos,
            )

        job_stdout = job_overview.model().index(0, 4)
        job_stderr = job_overview.model().index(0, 5)

        assert job_stdout.data(Qt.ItemDataRole.DisplayRole) == "View"
        assert job_stderr.data(Qt.ItemDataRole.DisplayRole) == "-"
        assert job_stdout.data(Qt.ItemDataRole.BackgroundRole) == QColor(127, 201, 127)
        assert job_stderr.data(Qt.ItemDataRole.BackgroundRole) == Qt.GlobalColor.gray
        assert job_stdout.data(Qt.ItemDataRole.ForegroundRole) == Qt.GlobalColor.blue
        assert job_stderr.data(Qt.ItemDataRole.ForegroundRole) == None

        assert job_stdout.data(Qt.ItemDataRole.FontRole).underline() == True
        assert job_stderr.data(Qt.ItemDataRole.FontRole) == None

        click_pos = job_overview.visualRect(job_overview.model().index(0, 4)).center()

        qtbot.mouseClick(job_overview.viewport(), Qt.LeftButton, pos=click_pos)

        assert run_dialog.findChild(FileDialog) is not None

        qtbot.waitUntil(run_dialog.findChild(FileDialog).isVisible, timeout=3000)<|MERGE_RESOLUTION|>--- conflicted
+++ resolved
@@ -413,11 +413,8 @@
     click_pos = job_overview.visualRect(job_overview.model().index(0, 4)).center()
     qtbot.mouseClick(job_overview.viewport(), Qt.LeftButton, pos=click_pos)
 
-<<<<<<< HEAD
-        assert run_dialog.findChild(FileDialog) is None
-=======
     qtbot.waitUntil(run_dialog.findChild(FileDialog).isVisible, timeout=3000)
->>>>>>> 708f38a0
+
 
     with qtbot.waitSignal(run_dialog.accepted, timeout=30000):
         run_dialog.close()  # Close the run dialog by pressing 'x' close button
