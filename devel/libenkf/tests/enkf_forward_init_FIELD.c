/*
   Copyright (C) 2013  Statoil ASA, Norway. 
    
   The file 'enkf_forward_init_FIELD.c' is part of ERT - Ensemble based Reservoir Tool. 
    
   ERT is free software: you can redistribute it and/or modify 
   it under the terms of the GNU General Public License as published by 
   the Free Software Foundation, either version 3 of the License, or 
   (at your option) any later version. 
    
   ERT is distributed in the hope that it will be useful, but WITHOUT ANY 
   WARRANTY; without even the implied warranty of MERCHANTABILITY or 
   FITNESS FOR A PARTICULAR PURPOSE.   
    
   See the GNU General Public License at <http://www.gnu.org/licenses/gpl.html> 
   for more details. 
*/
#include <stdlib.h>
#include <stdbool.h>
#include <stdio.h>
#include <unistd.h>

#include <ert/util/test_util.h>
#include <ert/util/test_work_area.h>
#include <ert/util/util.h>
#include <ert/util/thread_pool.h>
#include <ert/util/arg_pack.h>

#include <ert/enkf/enkf_main.h>


void create_runpath(enkf_main_type * enkf_main ) {
  const int ens_size         = enkf_main_get_ensemble_size( enkf_main );
  bool_vector_type * iactive = bool_vector_alloc(0,false);

  state_enum init_state    = ANALYZED; 
  int start_report         = 0;
  int init_step_parameters = 0;
  bool_vector_iset( iactive , ens_size - 1 , true );
  enkf_main_run_exp(enkf_main , iactive , false , init_step_parameters , start_report , init_state, true);
  bool_vector_free(iactive);
}



int main(int argc , char ** argv) {
  enkf_main_install_SIGNALS();
  const char * root_path = argv[1];
  const char * config_file = argv[2];
  const char * init_file = argv[3];
  const char * forward_init_string = argv[4];
  test_work_area_type * work_area = test_work_area_alloc(config_file , false);
  test_work_area_copy_directory_content( work_area , root_path );
  test_work_area_install_file( work_area , init_file );
  {
    bool forward_init;
    bool strict = true;
    enkf_main_type * enkf_main;

    test_assert_true( util_sscanf_bool( forward_init_string , &forward_init));

    util_clear_directory( "Storage" , true , true );
    enkf_main = enkf_main_bootstrap( NULL , config_file , strict , true );
    {
      enkf_state_type * state   = enkf_main_iget_state( enkf_main , 0 );
      enkf_node_type * field_node = enkf_state_get_node( state , "PORO" );
      {
        const enkf_config_node_type * field_config_node = enkf_node_get_config( field_node );
        char * init_file1 = enkf_config_node_alloc_initfile( field_config_node , NULL , 0);
        char * init_file2 = enkf_config_node_alloc_initfile( field_config_node , "/tmp", 0);

        test_assert_bool_equal( enkf_config_node_use_forward_init( field_config_node ) , forward_init );
        test_assert_string_equal( init_file1 , "petro.grdecl");
        test_assert_string_equal( init_file2 , "/tmp/petro.grdecl");

        free( init_file1 );
        free( init_file2 );
      }
  
      test_assert_bool_equal( enkf_node_use_forward_init( field_node ) , forward_init );
      if (forward_init)
        test_assert_bool_not_equal( enkf_node_initialize( field_node , 0 , enkf_state_get_rng( state )) , forward_init);
      // else hard_failure()
    }
    test_assert_bool_equal( forward_init, ensemble_config_have_forward_init( enkf_main_get_ensemble_config( enkf_main )));
    
    if (forward_init) {
      enkf_state_type * state   = enkf_main_iget_state( enkf_main , 0 );
      enkf_fs_type * fs = enkf_main_get_fs( enkf_main );
      enkf_node_type * field_node = enkf_state_get_node( state , "PORO" );
      node_id_type node_id = {.report_step = 0 ,  
                              .iens = 0,
                              .state = ANALYZED };

      create_runpath( enkf_main );
      test_assert_true( util_is_directory( "simulations/run0" ));
      
      {
        int error = 0;
        stringlist_type * msg_list = stringlist_alloc_new();

        {
          run_mode_type run_mode = ENSEMBLE_EXPERIMENT; 
          enkf_main_init_run(enkf_main , run_mode);     /* This is ugly */
        }
        
        
        test_assert_false( enkf_node_has_data( field_node , fs, node_id ));
        
        util_unlink_existing( "simulations/run0/petro.grdecl" );
        
        test_assert_false( enkf_node_forward_init( field_node , "simulations/run0" , 0 ));
        enkf_state_forward_init( state , fs , &error );
        test_assert_true(LOAD_FAILURE & error);

<<<<<<< HEAD
        error = 0;
        enkf_state_load_from_forward_model( state , fs , &error , false , msg_list );
        stringlist_free( msg_list ); 
        test_assert_true(LOAD_FAILURE & error);
=======
        loadOK = true;
        {
          enkf_fs_type * fs = enkf_main_get_fs( enkf_main );
          state_map_type * state_map = enkf_fs_get_state_map(fs);
          state_map_iset(state_map , 0 , STATE_INITIALIZED);
        }
        enkf_state_load_from_forward_model( state , fs , &loadOK , false , msg_list );
        stringlist_free( msg_list );
        test_assert_false( loadOK );
>>>>>>> 7e205cae
      }
      

      util_copy_file( init_file , "simulations/run0/petro.grdecl");
      {
        int error = 0;
        stringlist_type * msg_list = stringlist_alloc_new();

        {
          run_mode_type run_mode = ENSEMBLE_EXPERIMENT; 
          enkf_main_init_run(enkf_main , run_mode);     /* This is ugly */
        }
        
          
        test_assert_true( enkf_node_forward_init( field_node , "simulations/run0" , 0));
        enkf_state_forward_init( state , fs , &error );
        test_assert_int_equal( error, 0 );
        enkf_state_load_from_forward_model( state , fs , &error , false , msg_list );

        stringlist_free( msg_list );
        test_assert_int_equal(error, 0); 

        {
          double value;
          test_assert_true( enkf_node_user_get( field_node , fs , "5,5,5" , node_id , &value)); 
          test_assert_double_equal( 0.28485405445 , value);
        }
      }
      util_clear_directory( "simulations" , true , true );
      create_runpath( enkf_main );
      test_assert_true( util_is_directory( "simulations/run0" ));
      test_assert_true( util_is_file( "simulations/run0/PORO.grdecl" ));
      test_assert_true( enkf_node_fload( field_node , "simulations/run0/PORO.grdecl"));
      {
        double value;
        test_assert_true( enkf_node_user_get( field_node , fs , "4,4,4" , node_id , &value)); 
        test_assert_double_equal( 0.130251303315 , value);
      }
      util_clear_directory( "simulations" , true , true );
    }
    enkf_main_free( enkf_main );
  }
}
<|MERGE_RESOLUTION|>--- conflicted
+++ resolved
@@ -108,27 +108,20 @@
         test_assert_false( enkf_node_has_data( field_node , fs, node_id ));
         
         util_unlink_existing( "simulations/run0/petro.grdecl" );
-        
-        test_assert_false( enkf_node_forward_init( field_node , "simulations/run0" , 0 ));
-        enkf_state_forward_init( state , fs , &error );
+
+        test_assert_false(enkf_node_forward_init(field_node, "simulations/run0", 0));
+        enkf_state_forward_init(state, fs, &error);
         test_assert_true(LOAD_FAILURE & error);
 
-<<<<<<< HEAD
         error = 0;
-        enkf_state_load_from_forward_model( state , fs , &error , false , msg_list );
-        stringlist_free( msg_list ); 
+        {
+          enkf_fs_type * fs = enkf_main_get_fs(enkf_main);
+          state_map_type * state_map = enkf_fs_get_state_map(fs);
+          state_map_iset(state_map, 0, STATE_INITIALIZED);
+        }
+        enkf_state_load_from_forward_model(state, fs, &error, false, msg_list);
+        stringlist_free(msg_list);
         test_assert_true(LOAD_FAILURE & error);
-=======
-        loadOK = true;
-        {
-          enkf_fs_type * fs = enkf_main_get_fs( enkf_main );
-          state_map_type * state_map = enkf_fs_get_state_map(fs);
-          state_map_iset(state_map , 0 , STATE_INITIALIZED);
-        }
-        enkf_state_load_from_forward_model( state , fs , &loadOK , false , msg_list );
-        stringlist_free( msg_list );
-        test_assert_false( loadOK );
->>>>>>> 7e205cae
       }
       
 
