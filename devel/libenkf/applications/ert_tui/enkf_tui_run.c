/*
   Copyright (C) 2011  Statoil ASA, Norway. 
    
   The file 'enkf_tui_run.c' is part of ERT - Ensemble based Reservoir Tool. 
    
   ERT is free software: you can redistribute it and/or modify 
   it under the terms of the GNU General Public License as published by 
   the Free Software Foundation, either version 3 of the License, or 
   (at your option) any later version. 
    
   ERT is distributed in the hope that it will be useful, but WITHOUT ANY 
   WARRANTY; without even the implied warranty of MERCHANTABILITY or 
   FITNESS FOR A PARTICULAR PURPOSE.   
    
   See the GNU General Public License at <http://www.gnu.org/licenses/gpl.html> 
   for more details. 
*/

#include <stdlib.h>
#include <stdbool.h>
#include <stdio.h>
#include <string.h>
#include <ctype.h>

#include <ert/util/util.h>
#include <ert/util/menu.h>
#include <ert/util/thread_pool.h>
#include <ert/util/arg_pack.h>
#include <ert/util/bool_vector.h>

#include <ert/enkf/enkf_main.h>
#include <ert/enkf/enkf_fs.h>
#include <ert/enkf/enkf_sched.h>
#include <ert/enkf/ensemble_config.h>
#include <ert/enkf/enkf_analysis.h>
#include <ert/enkf/ecl_config.h>
#include <ert/enkf/analysis_config.h>
#include <ert/enkf/analysis_iter_config.h>

#include <enkf_tui_util.h>
#include <enkf_tui_fs.h>
#include <enkf_tui_analysis.h>
#include <ert_tui_const.h>
#include <enkf_tui_help.h>

/*
  Set runpath runtime - disabled.

static void enkf_tui_run_set_runpath(void * arg) {
  arg_pack_type * arg_pack = arg_pack_safe_cast( arg );
  model_config_type * model_config = arg_pack_iget_ptr(arg_pack , 0);
  menu_item_type    * item         = arg_pack_iget_ptr(arg_pack , 1);
  char runpath_fmt[256];
  printf("Give runpath format ==> ");
  scanf("%s" , runpath_fmt);
  model_config_set_runpath_fmt(model_config , runpath_fmt);
  {
    char * menu_label = util_alloc_sprintf("Set new value for RUNPATH:%s" , runpath_fmt);
    menu_item_set_label( item , menu_label );
    free(menu_label);
  }
}
*/



void enkf_tui_run_start(void * enkf_main) {
  const int ens_size = enkf_main_get_ensemble_size( enkf_main );
  bool_vector_type * iactive = bool_vector_alloc(0,true);
  bool_vector_iset( iactive , ens_size - 1 , true );

  enkf_main_run_assimilation(enkf_main , iactive , 0 , 0 , ANALYZED);
  
  bool_vector_free(iactive);
}



void enkf_tui_run_restart__(void * enkf_main) {
  const int ens_size    = enkf_main_get_ensemble_size( enkf_main );
  const int last_report = enkf_main_get_history_length( enkf_main );
  int start_report;
  char * start_report_as_char;
  bool wronginput = false;
  state_enum state;
  bool_vector_type * iactive = bool_vector_alloc(0,true);
  bool_vector_iset( iactive , ens_size - 1 , true );
  
  start_report_as_char = util_scanf_int_with_limits_return_char("Report step",PROMPT_LEN , 0 , last_report);
  if(strlen(start_report_as_char) != 0){
    util_sscanf_int(start_report_as_char , &start_report);
  }
  else
    wronginput = true;
  
  if(!wronginput){
    state        = enkf_tui_util_scanf_state("Analyzed/forecast" , PROMPT_LEN , false);
    if(state == UNDEFINED)
      wronginput = true;
  }
  
  if(!wronginput)
    enkf_main_run_assimilation(enkf_main ,  iactive , start_report , start_report  , state);
  
  bool_vector_free(iactive);
  free(start_report_as_char);
}



void enkf_tui_run_smoother(void * arg) {
  enkf_main_type * enkf_main  = enkf_main_safe_cast( arg );
  enkf_main_run_smoother(enkf_main , "AUTO-SMOOTHER" , true );
}


void enkf_tui_run_iterated_ES(void * enkf_main) {
  const int ens_size    = enkf_main_get_ensemble_size( enkf_main );
  const int last_report = enkf_main_get_history_length( enkf_main );

  {
    model_config_type * model_config = enkf_main_get_model_config( enkf_main ); 
    const ecl_config_type * ecl_config = enkf_main_get_ecl_config( enkf_main );
    const analysis_config_type * analysis_config = enkf_main_get_analysis_config( enkf_main );
    analysis_iter_config_type * iter_config = analysis_config_get_iter_config( analysis_config );
    analysis_module_type * module = analysis_config_get_active_module( analysis_config );
    int step1 = 0;
    int step2 ;
    int_vector_type * step_list = int_vector_alloc(0,0);
    bool_vector_type * iactive = bool_vector_alloc(0 , true);
    int iter  = 0;
    int num_iter = analysis_iter_config_get_num_iterations( iter_config );
    stringlist_type * node_list = ensemble_config_alloc_keylist_from_var_type( enkf_main_get_ensemble_config(enkf_main) , PARAMETER );

    if (ecl_config_has_schedule( ecl_config ))
      step2 = util_scanf_int_with_limits("Last report",PROMPT_LEN , 0 , last_report);  
    else
      step2 = last_report;
    
    {
      for (int step=step1; step <= step2; step++)
        int_vector_append( step_list , step );
    }
    bool_vector_iset( iactive , ens_size - 1 , true );
    
    while (true) {
      {
        const char * runpath_fmt = analysis_iter_config_iget_runpath_fmt( iter_config , iter);
        if (runpath_fmt != NULL) {
          char * runpath_key = util_alloc_sprintf( "runpath-%d" , iter);
          model_config_add_runpath( model_config , runpath_key , runpath_fmt);
          model_config_select_runpath( model_config , runpath_key );
          free( runpath_key );
        }
      }
      
<<<<<<< HEAD
      enkf_main_run_exp(enkf_main , iactive , step1 , step1 , FORECAST);
=======
      char * target_fs_name = util_alloc_sprintf("smoother-%d" , iter);
      enkf_fs_type * target_fs = enkf_main_get_alt_fs(enkf_main , target_fs_name , false , true );
      enkf_main_run_exp(enkf_main , iactive , true , step1 , step1 , FORECAST);
      enkf_main_smoother_update(enkf_main , step_list , target_fs);
>>>>>>> 42c61375
      {
        char * target_fs_name    = analysis_iter_config_iget_case( iter_config , iter );
        enkf_fs_type * target_fs = enkf_main_get_alt_fs(enkf_main , target_fs_name , false , true );
        enkf_main_smoother_update(enkf_main , step_list , target_fs);
          
        enkf_main_copy_ensemble( enkf_main , 
                                 enkf_main_get_current_fs( enkf_main ),
                                 0 ,   // Smoother update will write on step 0
                                 ANALYZED , 
                                 target_fs, 
                                 step1 , 
                                 FORECAST , 
                                 iactive , 
                                 NULL , 
                                 node_list );
        
        
        enkf_main_set_fs(enkf_main , target_fs , enkf_fs_get_case_name( target_fs ));
        free( target_fs_name );
      }
      //iter = analysis_module_get_int(module, "ITER");
      iter++;
      if (iter == num_iter)
        break;
    }
    int_vector_free( step_list );
  }
  
}




/** 
    Experiments will always start with the parameters at time == 0; if
    you want to simulate with updated (posterior) parameters, you
    ensure that by initializing from a report_step > 0 from an
    existing case.

    Prediction part is included if it exists.
*/



void enkf_tui_run_exp(void * enkf_main) {
  const int ens_size           = enkf_main_get_ensemble_size( enkf_main );
  bool_vector_type * iactive = bool_vector_alloc(0,true);
  bool_vector_iset( iactive , ens_size - 1 , true );

  state_enum init_state    = ANALYZED; 
  int start_report         = 0;
  int init_step_parameters = 0;
  char * select_string;
  
  {
    char * prompt = util_alloc_sprintf("Which realizations to simulate (Ex: 1,3-5) <Enter for all> [M to return to menu] : " , ens_size);
    util_printf_prompt(prompt , PROMPT_LEN , '=' , "=> ");
    select_string = util_alloc_stdin_line();
    if (select_string != NULL) {
      util_sscanf_active_range( select_string , ens_size - 1 , bool_vector_get_ptr( iactive) );
      free( select_string );
    } 
    free( prompt );
  }
  enkf_main_run_exp(enkf_main , iactive , true , init_step_parameters , start_report , init_state);
  
  bool_vector_free(iactive);
}



void enkf_tui_run_create_runpath__(void * __enkf_main) {
  enkf_main_type * enkf_main = enkf_main_safe_cast(__enkf_main);
  const int ens_size           = enkf_main_get_ensemble_size( enkf_main );
  bool_vector_type * iactive = bool_vector_alloc(0,true);
  bool_vector_iset( iactive , ens_size - 1 , true );


  state_enum init_state    = ANALYZED; 
  int start_report         = 0;
  int init_step_parameters = 0;
  {
    char * prompt = util_alloc_sprintf("Which realizations to create[ensemble size:%d] : " , ens_size);
    char * select_string;
    util_printf_prompt(prompt , PROMPT_LEN , '=' , "=> ");
    select_string = util_alloc_stdin_line();
    util_sscanf_active_range( select_string , ens_size - 1 , bool_vector_get_ptr( iactive) );
    free( prompt );
    free( select_string );
  }
  enkf_main_run_exp(enkf_main , iactive , false , init_step_parameters , start_report , init_state);
  bool_vector_free(iactive);
}



static void enkf_tui_display_load_msg( int iens , const stringlist_type * msg_list ) {
  for (int i=0; i < stringlist_get_size( msg_list ); i++)
    printf("[%03d] : %s \n", iens , stringlist_iget( msg_list , i ));
}


void enkf_tui_run_manual_load__( void * arg ) {
  enkf_main_type * enkf_main                   = enkf_main_safe_cast( arg );
  enkf_fs_type * fs                            = enkf_main_get_fs( enkf_main ); 
  const int last_report                        = -1;
  const int ens_size                           = enkf_main_get_ensemble_size( enkf_main );
  int step1,step2;
  bool * iactive         = util_calloc(ens_size , sizeof * iactive );
  run_mode_type run_mode = ENSEMBLE_EXPERIMENT; 

  enkf_main_init_run(enkf_main , run_mode);     /* This is ugly */
  
  step1 = 0;
  step2 = last_report;  /** Observe that for the summary data it will load all the available data anyway. */
  {
    char * prompt = util_alloc_sprintf("Which realizations to load  (Ex: 1,3-5) <Enter for all> [M to return to menu] : [ensemble size:%d] : " , ens_size);
    char * select_string;
    util_printf_prompt(prompt , PROMPT_LEN , '=' , "=> ");
    select_string = util_alloc_stdin_line();
    util_sscanf_active_range( select_string , ens_size - 1 , iactive);
    free( prompt );
    free( select_string );
  }




  {
    int iens;
    arg_pack_type ** arg_list = util_calloc( ens_size , sizeof * arg_list );
    thread_pool_type * tp = thread_pool_alloc( 4 , true );  /* num_cpu - HARD coded. */

    for (iens = 0; iens < ens_size; iens++) {
      arg_pack_type * arg_pack = arg_pack_alloc();
      arg_list[iens] = arg_pack;
      
      if (iactive[iens]) {
        enkf_state_type * enkf_state = enkf_main_iget_state( enkf_main , iens );

        arg_pack_append_ptr( arg_pack , enkf_state);                                        /* 0: */
        arg_pack_append_ptr( arg_pack , fs );                                               /* 1: */
        arg_pack_append_int( arg_pack , step1 );                                            /* 2: This will be the load start parameter for the run_info struct. */
        arg_pack_append_int( arg_pack , step1 );                                            /* 3: Step1 */ 
        arg_pack_append_int( arg_pack , step2 );                                            /* 4: Step2 For summary data it will load the whole goddamn thing anyway.*/
        arg_pack_append_bool( arg_pack , true );                                            /* 5: Interactive */                  
        arg_pack_append_owned_ptr( arg_pack , stringlist_alloc_new() , stringlist_free__);  /* 6: List of interactive mode messages. */
        thread_pool_add_job( tp , enkf_state_internalize_results_mt , arg_pack);
        
      }
    }
    
    thread_pool_join( tp );
    thread_pool_free( tp );
    printf("\n");

    {
      qc_module_type * qc_module = enkf_main_get_qc_module( enkf_main );
      runpath_list_type * runpath_list = qc_module_get_runpath_list( qc_module );

      for (iens = 0; iens < ens_size; iens++) {
        if (iactive[iens]) {
          const enkf_state_type * state = enkf_main_iget_state( enkf_main , iens );
          runpath_list_add( runpath_list , iens , enkf_state_get_run_path( state ) , enkf_state_get_eclbase( state ));
        }
      }

      qc_module_export_runpath_list( qc_module );
    }

    for (iens = 0; iens < ens_size; iens++) {
      if (iactive[iens]) {
        stringlist_type * msg_list = arg_pack_iget_ptr( arg_list[iens] , 6 );
        if (stringlist_get_size( msg_list ))
          enkf_tui_display_load_msg( iens , msg_list );
      }
    }
    
    
    for (iens = 0; iens < ens_size; iens++) 
      arg_pack_free( arg_list[iens]);
    free( arg_list );      
  }
  free( iactive );
}






/*****************************************************************/

void enkf_tui_run_menu(void * arg) {
  enkf_main_type  * enkf_main  = enkf_main_safe_cast( arg );
  model_config_type * model_config = enkf_main_get_model_config( enkf_main );
  path_fmt_type     * runpath_fmt  = model_config_get_runpath_fmt( model_config );
  menu_type       * menu;

  {
    char   * title = util_alloc_sprintf("Run menu [case:%s  Runpath:%s]" , enkf_main_get_current_fs( enkf_main ) , path_fmt_get_fmt ( runpath_fmt ));
    menu = menu_alloc(title , "Back" , "bB");
    free(title);
  }
  menu_add_item(menu , "Ensemble run: history"                , "xX" , enkf_tui_run_exp         , enkf_main , NULL);
  menu_add_separator( menu );
  {
    const ecl_config_type * ecl_config = enkf_main_get_ecl_config( enkf_main );
    const model_config_type * model_config = enkf_main_get_model_config( enkf_main );
    
    menu_item_type * enkf_item         = menu_add_item(menu , "Start EnKF run from beginning"          , "sS" , enkf_tui_run_start         , enkf_main , NULL);
    menu_item_type * restart_enkf_item = menu_add_item(menu , "Restart EnKF run from arbitrary state"  , "rR" , enkf_tui_run_restart__       , enkf_main , NULL);
    menu_item_type * ES_item           = menu_add_item(menu , "Integrated smoother update"             , "iI" , enkf_tui_run_smoother      , enkf_main , NULL);
    menu_item_type * it_ES_item        = menu_add_item(menu , "Iterated smoother [RML-EnKF]"           , "tT" , enkf_tui_run_iterated_ES   , enkf_main , NULL);
              
    if (!ecl_config_has_schedule( ecl_config )) {
      menu_item_disable( enkf_item );
      menu_item_disable( restart_enkf_item );
    }

    if (!model_config_has_history( model_config )) {
      menu_item_disable( it_ES_item );
      menu_item_disable( ES_item );
    }
  }
  menu_add_separator(menu);
  menu_add_item(menu , "Create runpath directories - NO simulation" , "cC" , enkf_tui_run_create_runpath__ , enkf_main , NULL );
  menu_add_item(menu , "Load results manually"                               , "lL"  , enkf_tui_run_manual_load__ , enkf_main , NULL);
  menu_add_separator(menu);
  {
    menu_item_type * analysis_item = menu_add_item(menu , "Analysis menu"             , "aA" , enkf_tui_analysis_menu , enkf_main , NULL);
    
    if (!enkf_main_have_obs( enkf_main )) 
      menu_item_disable( analysis_item );
  }
  /*
    Option to set runpath runtime - currently dismantled.
    
    menu_add_separator(menu);
    {
    model_config_type * model_config = enkf_main_get_model_config( enkf_main );
    path_fmt_type     * runpath_fmt  = model_config_get_runpath_fmt( model_config );
    arg_pack_type * arg_pack = arg_pack_alloc();  
    char * runpath_label = util_alloc_sprintf("Set new value for RUNPATH:%s" , path_fmt_get_fmt ( runpath_fmt ));
    
    arg_pack_append_ptr(arg_pack , model_config);
    arg_pack_append_ptr(arg_pack , menu_add_item(menu , runpath_label , "dD" , enkf_tui_run_set_runpath , arg_pack , arg_pack_free__));
    
    free(runpath_label);
    }
  */
  menu_add_item(menu , "Help"                                  , "hH" , enkf_tui_help_menu_run   , enkf_main , NULL); 
  menu_run(menu);
  menu_free(menu);

}<|MERGE_RESOLUTION|>--- conflicted
+++ resolved
@@ -154,14 +154,7 @@
         }
       }
       
-<<<<<<< HEAD
       enkf_main_run_exp(enkf_main , iactive , step1 , step1 , FORECAST);
-=======
-      char * target_fs_name = util_alloc_sprintf("smoother-%d" , iter);
-      enkf_fs_type * target_fs = enkf_main_get_alt_fs(enkf_main , target_fs_name , false , true );
-      enkf_main_run_exp(enkf_main , iactive , true , step1 , step1 , FORECAST);
-      enkf_main_smoother_update(enkf_main , step_list , target_fs);
->>>>>>> 42c61375
       {
         char * target_fs_name    = analysis_iter_config_iget_case( iter_config , iter );
         enkf_fs_type * target_fs = enkf_main_get_alt_fs(enkf_main , target_fs_name , false , true );
