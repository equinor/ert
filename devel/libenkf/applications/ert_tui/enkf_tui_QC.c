/*
   Copyright (C) 2012  Statoil ASA, Norway. 
    
   The file 'enkf_tui_QC.c' is part of ERT - Ensemble based Reservoir Tool. 
    
   ERT is free software: you can redistribute it and/or modify 
   it under the terms of the GNU General Public License as published by 
   the Free Software Foundation, either version 3 of the License, or 
   (at your option) any later version. 
    
   ERT is distributed in the hope that it will be useful, but WITHOUT ANY 
   WARRANTY; without even the implied warranty of MERCHANTABILITY or 
   FITNESS FOR A PARTICULAR PURPOSE.   
    
   See the GNU General Public License at <http://www.gnu.org/licenses/gpl.html> 
   for more details. 
*/
#include <stdlib.h>
#include <stdbool.h>
#include <stdio.h>
#include <string.h>
#include <ctype.h>
#include <math.h>
#include <time.h>

#include <ert/util/double_vector.h>
#include <ert/util/int_vector.h>
#include <ert/util/util.h>
#include <ert/util/menu.h>
#include <ert/util/arg_pack.h>
#include <ert/util/path_fmt.h>
#include <ert/util/bool_vector.h>
#include <ert/util/msg.h>
#include <ert/util/vector.h>
<<<<<<< HEAD
#include <ert/util/matrix.h>
=======
#include <ert/util/type_vector_functions.h>
>>>>>>> 5e4bbb91

#include <ert/plot/plot.h>
#include <ert/plot/plot_dataset.h> 

#include <ert/ecl/ecl_rft_file.h>

#include <ert/enkf/enkf_main.h>
#include <ert/enkf/enkf_obs.h>
#include <ert/enkf/block_obs.h>
#include <ert/enkf/gen_obs.h>
#include <ert/enkf/field_config.h>
#include <ert/enkf/obs_vector.h>
#include <ert/enkf/ensemble_config.h>
#include <ert/enkf/enkf_state.h>
#include <ert/enkf/gen_kw_config.h>
#include <ert/enkf/enkf_defaults.h>
#include <ert/enkf/plot_config.h>
#include <ert/enkf/member_config.h>
#include <ert/enkf/enkf_analysis.h>
#include <ert/enkf/obs_tstep_list.h>
#include <ert/enkf/pca_plot_data.h>

#include <enkf_tui_util.h>
#include <enkf_tui_plot.h>
#include <enkf_tui_fs.h>
#include <ert_tui_const.h>
#include <enkf_tui_plot_util.h>


<<<<<<< HEAD
void enkf_tui_QC_plot_PC_list( void * arg ) {
  enkf_main_type  * enkf_main  = enkf_main_safe_cast( arg );  
  const int last_report        = enkf_main_get_history_length( enkf_main );
  stringlist_type * obs_keys   = enkf_obs_alloc_keylist( enkf_main_get_obs( enkf_main ));
  matrix_type * PC = matrix_alloc(1, 1);
  matrix_type * PC_obs = matrix_alloc(1,1);
  vector_type * PC_list = vector_alloc_new();
  int ncomp = 1;
  int iobs;
  for (iobs = 0; iobs < stringlist_get_size( obs_keys ); iobs++) {  
    local_obsdata_node_type * obsnode = local_obsdata_node_alloc( stringlist_iget( obs_keys , iobs ));
    local_obsdata_type * obsdata = local_obsdata_alloc_wrapper( obsnode );
    local_obsdata_node_add_range( obsnode , 0 , last_report );
    {
      pca_plot_data_type * plot_data = enkf_main_alloc_pca_plot_data( enkf_main , obsdata , ncomp );
      vector_append_owned_ref( PC_list , plot_data , pca_plot_data_free__ );
    }
    local_obsdata_free( obsdata );
=======
void enkf_tui_QC_plot_get_PC( enkf_main_type * enkf_main , int step1 , int step2 , state_enum state , const local_obsset_type * obsset , 
                              double truncation , int ncomp , 
                              matrix_type * PC , matrix_type * PC_obs) {
  
  bool_vector_type * ens_mask            = bool_vector_alloc(0 , false);
  obs_data_type  *  obs_data             = obs_data_alloc();
  analysis_config_type * analysis_config = enkf_main_get_analysis_config( enkf_main );
  int_vector_type * step_list            = int_vector_alloc(0,0);    
  enkf_fs_type * source_fs               = enkf_main_get_fs( enkf_main);
  state_map_type * state_map             = enkf_fs_get_state_map(source_fs);
  int_vector_type * ens_active_list;
  meas_data_type *  meas_data;

  state_map_select_matching(state_map , ens_mask , STATE_HAS_DATA);
  ens_active_list = bool_vector_alloc_active_list(ens_mask);
  meas_data = meas_data_alloc(ens_active_list);
  {
    for (int step =step1; step <= step2; step++) 
      int_vector_append( step_list , step );
  }
  
  obs_data_reset( obs_data );
  meas_data_reset( meas_data );

  {
    double std_cutoff = analysis_config_get_std_cutoff( analysis_config );
    double alpha      = analysis_config_get_alpha( analysis_config );

    enkf_obs_get_obs_and_measure(enkf_main_get_obs( enkf_main ),
                                 source_fs ,
                                 step_list , 
                                 state, 
                                 ens_mask,
                                 (const enkf_state_type **) enkf_main_get_ensemble( enkf_main ),
                                 meas_data , 
                                 obs_data , 
                                 obsset );
  
    enkf_analysis_deactivate_outliers( obs_data , meas_data  , std_cutoff , alpha);
  }
  
  {
    int active_size      = obs_data_get_active_size( obs_data );
    matrix_type * S      = meas_data_allocS( meas_data , active_size );
    matrix_type * dObs   = obs_data_allocdObs( obs_data , active_size );

    obs_data_scale( obs_data , S , NULL , NULL , NULL , dObs );
    enkf_main_get_PC( enkf_main , S , dObs , local_obsset_get_name( obsset ) , step1 , step2 , truncation , ncomp , PC , PC_obs );
    
    matrix_free( S );
    matrix_free( dObs );
>>>>>>> 5e4bbb91
  }
  matrix_free( PC );
  matrix_free( PC_obs );
  stringlist_free( obs_keys );
  enkf_tui_plot_PC_list( enkf_main , PC_list );
  vector_free( PC_list );
}



void enkf_tui_QC_plot_PC( void * arg ) {
  enkf_main_type  * enkf_main  = enkf_main_safe_cast( arg );  
  const int last_report                  = enkf_main_get_history_length( enkf_main );
  int step1,step2;
  double truncation_or_ncomp;
  local_obsdata_type * obsdata = local_obsdata_alloc("PCA Observations");
  char * keys_input;
  
  
  enkf_tui_util_scanf_report_steps(last_report , PROMPT_LEN , &step1 , &step2);
  util_printf_prompt("Observation keys (wildcards allowed) - [default: all]" , PROMPT_LEN , '=' , "=> ");
  keys_input = util_alloc_stdin_line();

  util_printf_prompt("Truncation: [0,1): Explained variance  [1,ens_size): fixed" , PROMPT_LEN , '=' , "=> ");

  {
    char * input = util_alloc_stdin_line();

    if (input == NULL)
      return;
    else {
      if (!util_sscanf_double( input , &truncation_or_ncomp)) {
        fprintf(stderr , "Failed to parse:%s as number \n",input);
        free( input );
        return;
      }
    }
        
    free( input );
  }
  
  {
    stringlist_type * all_keys = enkf_obs_alloc_keylist( enkf_main_get_obs( enkf_main ));
    stringlist_type * obs_keys = stringlist_alloc_new();

    if (keys_input) {
      stringlist_type * input_keys = stringlist_alloc_from_split( keys_input , " ");
      int i;
      for (i=0; i < stringlist_get_size( input_keys ); i++)
        stringlist_append_matching_elements( obs_keys , all_keys , stringlist_iget( input_keys , i ));
      stringlist_free( input_keys );
    } else 
      stringlist_deep_copy( obs_keys , all_keys );




    {
      int iobs;
      
      for (iobs = 0; iobs < stringlist_get_size( obs_keys); iobs++) {
        const char * obs_key = stringlist_iget( obs_keys , iobs );
        if (!local_obsdata_has_node( obsdata , obs_key )) {
          local_obsdata_node_type * obs_node = local_obsdata_node_alloc( obs_key );

          local_obsdata_node_add_range( obs_node , step1 , step2 );
          local_obsdata_add_node( obsdata , obs_node );
        }
      }
      
      stringlist_free( all_keys );
      stringlist_free( obs_keys );
    } 
  }  
  
  if (local_obsdata_get_size( obsdata )) {
    matrix_type * PC     = matrix_alloc(1,1);
    matrix_type * PC_obs = matrix_alloc(1,1);
    analysis_config_type * analysis_config = enkf_main_get_analysis_config( enkf_main );
    char * plot_name = util_alloc_sprintf(analysis_config_get_PC_filename( analysis_config ) , 
                                          step1 , step2 , "obs");

    pca_plot_data_type * plot_data = enkf_main_alloc_pca_plot_data( enkf_main , obsdata , truncation_or_ncomp);
    
    enkf_tui_plot_PC( enkf_main , plot_name , plot_data );
    
    free( plot_name );
    matrix_free( PC );
    matrix_free( PC_obs );
    pca_plot_data_free( plot_data );
  }
  local_obsdata_free( obsdata );
}


void enkf_tui_QC_run_workflow( void * arg ) {
  enkf_main_type  * enkf_main        = enkf_main_safe_cast( arg );  
  const qc_module_type  * qc_module  = enkf_main_get_qc_module( enkf_main );
  
  qc_module_run_workflow( qc_module , enkf_main );
}



void enkf_tui_QC_menu(void * arg) {
  
  enkf_main_type  * enkf_main  = enkf_main_safe_cast( arg );  
  plot_config_type * plot_config = enkf_main_get_plot_config( enkf_main );
  {
    const char * plot_path  =  plot_config_get_path( plot_config );
    util_make_path( plot_path );
  }
  
  {
    menu_type * menu = menu_alloc("Quality check of prior" , "Back" , "bB");
    menu_item_type * plot_PC_item         = menu_add_item( menu , "Plot of prior principal components"    , "pP"  , 
                                                           enkf_tui_QC_plot_PC , enkf_main , NULL);

    menu_item_type * plot_PC_list_item    = menu_add_item( menu , "Plot first principal component for all observations" , "aA" , 
                                                            enkf_tui_QC_plot_PC_list, enkf_main , NULL);

    menu_item_type * run_QC_workflow_item = menu_add_item( menu , "Run QC workflow"    , "rR"  , enkf_tui_QC_run_workflow , enkf_main , NULL);
    
    if (!enkf_main_have_obs( enkf_main )) {
      menu_item_disable( plot_PC_item );
      menu_item_disable( plot_PC_list_item );
    }
    
    if (!enkf_main_has_QC_workflow( enkf_main ))
      menu_item_disable( run_QC_workflow_item );
    
    menu_run(menu);
    menu_free(menu);
  }
}
<|MERGE_RESOLUTION|>--- conflicted
+++ resolved
@@ -32,11 +32,8 @@
 #include <ert/util/bool_vector.h>
 #include <ert/util/msg.h>
 #include <ert/util/vector.h>
-<<<<<<< HEAD
 #include <ert/util/matrix.h>
-=======
 #include <ert/util/type_vector_functions.h>
->>>>>>> 5e4bbb91
 
 #include <ert/plot/plot.h>
 #include <ert/plot/plot_dataset.h> 
@@ -66,7 +63,6 @@
 #include <enkf_tui_plot_util.h>
 
 
-<<<<<<< HEAD
 void enkf_tui_QC_plot_PC_list( void * arg ) {
   enkf_main_type  * enkf_main  = enkf_main_safe_cast( arg );  
   const int last_report        = enkf_main_get_history_length( enkf_main );
@@ -85,59 +81,6 @@
       vector_append_owned_ref( PC_list , plot_data , pca_plot_data_free__ );
     }
     local_obsdata_free( obsdata );
-=======
-void enkf_tui_QC_plot_get_PC( enkf_main_type * enkf_main , int step1 , int step2 , state_enum state , const local_obsset_type * obsset , 
-                              double truncation , int ncomp , 
-                              matrix_type * PC , matrix_type * PC_obs) {
-  
-  bool_vector_type * ens_mask            = bool_vector_alloc(0 , false);
-  obs_data_type  *  obs_data             = obs_data_alloc();
-  analysis_config_type * analysis_config = enkf_main_get_analysis_config( enkf_main );
-  int_vector_type * step_list            = int_vector_alloc(0,0);    
-  enkf_fs_type * source_fs               = enkf_main_get_fs( enkf_main);
-  state_map_type * state_map             = enkf_fs_get_state_map(source_fs);
-  int_vector_type * ens_active_list;
-  meas_data_type *  meas_data;
-
-  state_map_select_matching(state_map , ens_mask , STATE_HAS_DATA);
-  ens_active_list = bool_vector_alloc_active_list(ens_mask);
-  meas_data = meas_data_alloc(ens_active_list);
-  {
-    for (int step =step1; step <= step2; step++) 
-      int_vector_append( step_list , step );
-  }
-  
-  obs_data_reset( obs_data );
-  meas_data_reset( meas_data );
-
-  {
-    double std_cutoff = analysis_config_get_std_cutoff( analysis_config );
-    double alpha      = analysis_config_get_alpha( analysis_config );
-
-    enkf_obs_get_obs_and_measure(enkf_main_get_obs( enkf_main ),
-                                 source_fs ,
-                                 step_list , 
-                                 state, 
-                                 ens_mask,
-                                 (const enkf_state_type **) enkf_main_get_ensemble( enkf_main ),
-                                 meas_data , 
-                                 obs_data , 
-                                 obsset );
-  
-    enkf_analysis_deactivate_outliers( obs_data , meas_data  , std_cutoff , alpha);
-  }
-  
-  {
-    int active_size      = obs_data_get_active_size( obs_data );
-    matrix_type * S      = meas_data_allocS( meas_data , active_size );
-    matrix_type * dObs   = obs_data_allocdObs( obs_data , active_size );
-
-    obs_data_scale( obs_data , S , NULL , NULL , NULL , dObs );
-    enkf_main_get_PC( enkf_main , S , dObs , local_obsset_get_name( obsset ) , step1 , step2 , truncation , ncomp , PC , PC_obs );
-    
-    matrix_free( S );
-    matrix_free( dObs );
->>>>>>> 5e4bbb91
   }
   matrix_free( PC );
   matrix_free( PC_obs );
