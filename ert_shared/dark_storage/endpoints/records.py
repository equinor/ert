--- conflicted
+++ resolved
@@ -249,29 +249,20 @@
 ) -> Mapping[str, js.RecordOut]:
 
     response_map: Mapping[str, js.RecordOut] = {}
-<<<<<<< HEAD
 
     for name in res.get_summary_keys():
         obs_keys = res.observation_keys(name)
         response_map[str(name)] = js.RecordOut(
-            id=get_id(f"response", f"{ensemble_id}/{name}"),
+            id=get_id("response", f"{ensemble_id}/{name}"),
             name=name,
             userdata={"data_origin": "Summary"},
-=======
-    for response_name in get_response_names(res):
-        obs_keys = res.observation_keys(response_name)
-        response_map[str(response_name)] = js.RecordOut(
-            id=get_id("response", f"{ensemble_id}/{response_name}"),
-            name=response_name,
-            userdata={},
->>>>>>> 090ba532
             has_observations=len(obs_keys) != 0,
         )
 
     for name in res.get_gen_data_keys():
         obs_keys = res.observation_keys(name)
         response_map[str(name)] = js.RecordOut(
-            id=get_id(f"response", f"{ensemble_id}/{name}"),
+            id=get_id("response", f"{ensemble_id}/{name}"),
             name=name,
             userdata={"data_origin": "GEN_DATA"},
             has_observations=len(obs_keys) != 0,
