--- conflicted
+++ resolved
@@ -63,20 +63,12 @@
     # Changing current working directory means we need to update the config file to
     # be the base name of the original config
     args.config = os.path.basename(args.config)
-<<<<<<< HEAD
-    ert = EnKFMain(res_config, strict=True, verbose=args.verbose)
+    ert = EnKFMain(res_config, strict=True)
     with Storage.connect_or_start_server(res_config=os.path.basename(args.config)):
         notifier = ErtNotifier(args.config)
         # window reference must be kept until app.exec returns:
         window = _start_window(ert, notifier, args)  # noqa
         return app.exec_()
-=======
-    ert = EnKFMain(res_config, strict=True)
-    notifier = ErtNotifier(args.config)
-    # window reference must be kept until app.exec returns:
-    window = _start_window(ert, notifier, args)  # noqa
-    return app.exec_()
->>>>>>> 6c0264de
 
 
 def _start_window(ert: EnKFMain, notifier: ErtNotifier, args: argparse.Namespace):
