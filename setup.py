import os
import sys

from setuptools import find_packages
from setuptools_scm import get_version
from skbuild import setup

# Corporate networks tend to be behind a proxy server with their own non-public
# SSL certificates. Conan keeps its own certificates, whose path we can override
if "CONAN_CACERT_PATH" not in os.environ:
    # Look for a RHEL-compatible system-wide file
    for file_ in ("/etc/pki/tls/cert.pem",):
        if not os.path.isfile(file_):
            continue
        os.environ["CONAN_CACERT_PATH"] = file_
        break


def get_ecl_include():
    from ecl import get_include

    return get_include()


def package_files(directory):
    paths = []
    for (path, directories, filenames) in os.walk(directory):
        for filename in filenames:
            paths.append(os.path.join("..", path, filename))
    return paths


with open("README.md") as f:
    long_description = f.read()

packages = find_packages(
    exclude=["*.tests", "*.tests.*", "tests.*", "tests", "tests*", "libres"],
)

setup(
    name="ert",
    author="Equinor ASA",
    author_email="fg_sib-scout@equinor.com",
    description="Ensemble based Reservoir Tool (ERT)",
    use_scm_version={"root": ".", "write_to": "ert_shared/version.py"},
    long_description=long_description,
    long_description_content_type="text/markdown",
    url="https://github.com/equinor/ert",
    packages=packages,
    package_data={
        "ert_shared": package_files("ert_shared/share/"),
        "ert_gui": package_files("ert_gui/resources/"),
        "ert_logging": ["logger.conf"],
        "ert3_examples": package_files("ert3_examples/"),
        "res": [
            "fm/rms/rms_config.yml",
            "fm/ecl/ecl300_config.yml",
            "fm/ecl/ecl100_config.yml",
        ],
    },
    include_package_data=True,
    license="GPL-3.0",
    platforms="any",
    install_requires=[
        "aiofiles",
        "aiohttp",
        "alembic",
        "ansicolors==1.1.8",
        "async-exit-stack; python_version < '3.7'",
        "async-generator",
        "beartype >= 0.9.1",
        "cloudevents",
        "cloudpickle",
        "tqdm>=4.62.0",
        "cryptography",
        "cwrap",
        "dask_jobqueue",
        "decorator",
        "deprecation",
        "dnspython >= 2",
        "ecl >= 2.12.0",
<<<<<<< HEAD
        "ert-storage >= 0.3.7",
        "fastapi",
=======
        "ert-storage >= 0.3.4",
        "fastapi==0.70.1",
>>>>>>> e34e7b62
        "graphene",
        "graphlib_backport; python_version < '3.9'",
        "jinja2",
        "matplotlib",
        "numpy",
        "packaging",
        "pandas",
        "pluggy",
        "prefect",
        "psutil",
        "pydantic >= 1.8.1",
        "PyQt5",
        "pyrsistent",
        "python-dateutil",
        "pyyaml",
        "qtpy",
        "requests",
        "SALib",
        "scipy",
        "semeio",
        "sqlalchemy",
        "typing-extensions; python_version < '3.8'",
        "uvicorn",
        "websockets >= 9.0.1",
        "httpx",
    ],
    setup_requires=["pytest-runner", "setuptools_scm"],
    entry_points={
        "console_scripts": [
            "ert3=ert3.console:main",
            "ert=ert_shared.main:main",
            "job_dispatch.py = job_runner.job_dispatch:main",
        ]
    },
    cmake_args=[
        "-DECL_INCLUDE_DIRS=" + get_ecl_include(),
        # we can safely pass OSX_DEPLOYMENT_TARGET as it's ignored on
        # everything not OS X. We depend on C++17, which makes our minimum
        # supported OS X release 10.15
        "-DCMAKE_OSX_DEPLOYMENT_TARGET=10.15",
        f"-DPYTHON_EXECUTABLE={sys.executable}",
    ],
    cmake_source_dir="libres/",
    classifiers=[
        "Development Status :: 5 - Production/Stable",
        "Environment :: Other Environment",
        "Intended Audience :: Science/Research",
        "License :: OSI Approved :: GNU General Public License v3 (GPLv3)",
        "Natural Language :: English",
        "Programming Language :: Python",
        "Programming Language :: Python :: 3.6",
        "Programming Language :: Python :: 3.7",
        "Programming Language :: Python :: 3.8",
        "Programming Language :: Python :: 3.9",
        "Topic :: Scientific/Engineering",
        "Topic :: Scientific/Engineering :: Physics",
    ],
    test_suite="tests",
)<|MERGE_RESOLUTION|>--- conflicted
+++ resolved
@@ -79,13 +79,8 @@
         "deprecation",
         "dnspython >= 2",
         "ecl >= 2.12.0",
-<<<<<<< HEAD
         "ert-storage >= 0.3.7",
-        "fastapi",
-=======
-        "ert-storage >= 0.3.4",
         "fastapi==0.70.1",
->>>>>>> e34e7b62
         "graphene",
         "graphlib_backport; python_version < '3.9'",
         "jinja2",
